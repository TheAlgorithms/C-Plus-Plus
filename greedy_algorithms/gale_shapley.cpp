/**
 * @file
 * @brief [Gale Shapley Algorithm](https://en.wikipedia.org/wiki/Gale%E2%80%93Shapley_algorithm)
 * @details
 * This implementation utilizes the Gale-Shapley algorithm to find stable matches.
 *
 * **Gale Shapley Algorithm** aims to find a stable matching between two equally sized 
 * sets of elements given an ordinal preference for each element. The algorithm was
 * introduced by David Gale and Lloyd Shapley in 1962.
 * 
 * Reference: 
 * [Wikipedia](https://en.wikipedia.org/wiki/Gale%E2%80%93Shapley_algorithm)
 * [Wikipedia](https://en.wikipedia.org/wiki/Stable_matching_problem)
 *
 * @author [B Karthik](https://github.com/BKarthik7)
 */

#include <iostream>
#include <vector>
#include <algorithm>
#include <cassert>

/**
 * @namespace
 * @brief Greedy Algorithms
 */
namespace greedy_algorithms {
/**
 * @namespace
 * @brief Functions for the Gale-Shapley Algorithm
 */
namespace stable_matching {
/**
 * @brief The main function that finds the stable matching between two sets of elements 
 * using the Gale-Shapley Algorithm.
 * @note This doesn't work on negative preferences. the preferences should be continuous integers starting from 
 * 0 to number of preferences - 1.
 * @param primary_preferences the preferences of the primary set should be a 2D vector
 * @param secondary_preferences the preferences of the secondary set should be a 2D vector
 * @returns matches the stable matching between the two sets
 */
<<<<<<< HEAD

namespace stable_matching {
std::vector<unsigned int> gale_shapley(const std::vector<std::vector<unsigned int>>& secondary_preferences, const std::vector<std::vector<unsigned int>>& primary_preferences) {
    unsigned int num_elements = secondary_preferences.size();
    std::vector<unsigned int> matches(num_elements, -1);
=======
std::vector<int> gale_shapley(const std::vector<std::vector<int>>& secondary_preferences, const std::vector<std::vector<int>>& primary_preferences) {
    int num_elements = secondary_preferences.size();
    std::vector<int> matches(num_elements, -1);
>>>>>>> 08d29f2c
    std::vector<bool> is_free_primary(num_elements, true);
    std::vector<unsigned int> proposal_index(num_elements, 0); // Tracks the next secondary to propose for each primary

    while (true) {
        int free_primary_index = -1;

        // Find the next free primary
        for (unsigned int i = 0; i < num_elements; i++) {
            if (is_free_primary[i]) {
                free_primary_index = i;
                break;
            }
        }

        // If no free primary is found, break the loop
        if (free_primary_index == -1) break;

        // Get the next secondary to propose
        unsigned int secondary_to_propose = primary_preferences[free_primary_index][proposal_index[free_primary_index]];
        proposal_index[free_primary_index]++;

        // Get the current match of the secondary
        unsigned int current_match = matches[secondary_to_propose];

        // If the secondary is free, match them
        if (current_match == -1) {
            matches[secondary_to_propose] = free_primary_index;
            is_free_primary[free_primary_index] = false;
        } else {
            // Determine if the current match should be replaced
            auto new_proposer_rank = std::find(secondary_preferences[secondary_to_propose].begin(),
                                                secondary_preferences[secondary_to_propose].end(),
                                                free_primary_index);
            auto current_match_rank = std::find(secondary_preferences[secondary_to_propose].begin(),
                                                 secondary_preferences[secondary_to_propose].end(),
                                                 current_match);

            // If the new proposer is preferred over the current match
            if (new_proposer_rank < current_match_rank) {
                matches[secondary_to_propose] = free_primary_index;
                is_free_primary[free_primary_index] = false;
                is_free_primary[current_match] = true; // Current match is now free
            }
        }
    }

    return matches;
}
}  // namespace stable_matching
}  // namespace greedy_algorithms

/**
 * @brief Self-test implementations
 * @returns void
 */
static void tests() {
    // Test Case 1
    std::vector<std::vector<unsigned int>> primary_preferences = {{0, 1, 2, 3}, {2, 1, 3, 0}, {1, 2, 0, 3}, {3, 0, 1, 2}};
    std::vector<std::vector<unsigned int>> secondary_preferences = {{1, 0, 2, 3}, {3, 0, 1, 2}, {0, 2, 1, 3}, {1, 2, 0, 3}};
    assert(greedy_algorithms::stable_matching::gale_shapley(secondary_preferences, primary_preferences) == std::vector<unsigned int>({0, 2, 1, 3}));

    // Test Case 2
    primary_preferences = {{0, 2, 1, 3}, {2, 3, 0, 1}, {3, 1, 2, 0}, {2, 1, 0, 3}};
    secondary_preferences = {{1, 0, 2, 3}, {3, 0, 1, 2}, {0, 2, 1, 3}, {1, 2, 0, 3}};
    assert(greedy_algorithms::stable_matching::gale_shapley(secondary_preferences, primary_preferences) == std::vector<unsigned int>({0, 3, 1, 2}));

    // Test Case 3
    primary_preferences = {{0, 1, 2}, {2, 1, 0}, {1, 2, 0}};
    secondary_preferences = {{1, 0, 2}, {2, 0, 1}, {0, 2, 1}};
    assert(greedy_algorithms::stable_matching::gale_shapley(secondary_preferences, primary_preferences) == std::vector<unsigned int>({0, 2, 1}));

    // Test Case 4
    primary_preferences = {};
    secondary_preferences = {};
    assert(greedy_algorithms::stable_matching::gale_shapley(secondary_preferences, primary_preferences) == std::vector<unsigned int>({}));
}

/**
 * @brief Main function
 * @returns 0 on exit
 */
int main() {
    tests(); // Run self-test implementations
    return 0;
}<|MERGE_RESOLUTION|>--- conflicted
+++ resolved
@@ -39,17 +39,9 @@
  * @param secondary_preferences the preferences of the secondary set should be a 2D vector
  * @returns matches the stable matching between the two sets
  */
-<<<<<<< HEAD
-
-namespace stable_matching {
 std::vector<unsigned int> gale_shapley(const std::vector<std::vector<unsigned int>>& secondary_preferences, const std::vector<std::vector<unsigned int>>& primary_preferences) {
     unsigned int num_elements = secondary_preferences.size();
     std::vector<unsigned int> matches(num_elements, -1);
-=======
-std::vector<int> gale_shapley(const std::vector<std::vector<int>>& secondary_preferences, const std::vector<std::vector<int>>& primary_preferences) {
-    int num_elements = secondary_preferences.size();
-    std::vector<int> matches(num_elements, -1);
->>>>>>> 08d29f2c
     std::vector<bool> is_free_primary(num_elements, true);
     std::vector<unsigned int> proposal_index(num_elements, 0); // Tracks the next secondary to propose for each primary
 
