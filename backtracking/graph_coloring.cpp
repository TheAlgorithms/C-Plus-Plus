--- conflicted
+++ resolved
@@ -17,39 +17,29 @@
  * @author [Anup Kumar Panwar](https://github.com/AnupKumarPanwar)
  * @author [David Leal](https://github.com/Panquesito7)
  */
-<<<<<<< HEAD
+
 #include <array>     /// for std::array
 #include <iostream>  /// for IO operations
 #include <vector>    /// for std::vector
-=======
-#include <array>
-#include <iostream>
-#include <vector>
->>>>>>> a764d57e
 
 /**
  * @namespace backtracking
  * @brief Backtracking algorithms
  */
 namespace backtracking {
-<<<<<<< HEAD
 /**
  * @namespace graph_coloring
  * @brief Functions for the [Graph
- * Coloring](https://en.wikipedia.org/wiki/Graph_coloring) algorith,
+ * Coloring](https://en.wikipedia.org/wiki/Graph_coloring) algorithm,
  */
 namespace graph_coloring {
 /**
  * @brief A utility function to print the solution
-=======
-/** A utility function to print solution
->>>>>>> a764d57e
  * @tparam V number of vertices in the graph
  * @param color array of colors assigned to the nodes
  */
 template <size_t V>
 void printSolution(const std::array<int, V>& color) {
-<<<<<<< HEAD
     std::cout << "Following are the assigned colors\n";
     for (auto& col : color) {
         std::cout << col;
@@ -59,16 +49,6 @@
 
 /**
  * @brief Utility function to check if the current color assignment is safe for
-=======
-    std::cout << "Following are the assigned colors" << std::endl;
-    for (auto& col : color) {
-        std::cout << col;
-    }
-    std::cout << std::endl;
-}
-
-/** A utility function to check if the current color assignment is safe for
->>>>>>> a764d57e
  * vertex v
  * @tparam V number of vertices in the graph
  * @param v index of graph vertex to check
@@ -89,12 +69,8 @@
     return true;
 }
 
-<<<<<<< HEAD
 /**
  * @brief Recursive utility function to solve m coloring problem
-=======
-/** A recursive utility function to solve m coloring problem
->>>>>>> a764d57e
  * @tparam V number of vertices in the graph
  * @param graph matrix of graph nonnectivity
  * @param m number of colors
@@ -108,40 +84,25 @@
     // base case:
     // If all vertices are assigned a color then return true
     if (v == V) {
-<<<<<<< HEAD
         printSolution<V>(color);
-=======
-        backtracking::printSolution<V>(color);
->>>>>>> a764d57e
         return;
     }
 
     // Consider this vertex v and try different colors
     for (int c = 1; c <= m; c++) {
         // Check if assignment of color c to v is fine
-<<<<<<< HEAD
         if (isSafe<V>(v, graph, color, c)) {
             color[v] = c;
 
             // recur to assign colors to rest of the vertices
             graphColoring<V>(graph, m, color, v + 1);
-=======
-        if (backtracking::isSafe<V>(v, graph, color, c)) {
-            color[v] = c;
-
-            // recur to assign colors to rest of the vertices
-            backtracking::graphColoring<V>(graph, m, color, v + 1);
->>>>>>> a764d57e
 
             // If assigning color c doesn't lead to a solution then remove it
             color[v] = 0;
         }
     }
 }
-<<<<<<< HEAD
 }  // namespace graph_coloring
-=======
->>>>>>> a764d57e
 }  // namespace backtracking
 
 /**
