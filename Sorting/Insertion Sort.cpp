//Insertion Sort

#include<iostream>
using namespace std;

int main()
{
	int n;
<<<<<<< HEAD
	cout<<"Enter the number of elements in your array: ";
	cin>>n;
	int Array[n];
	cout<<"\nEnter any "<<n<<" Numbers for Unsorted Array : ";
=======
	cout<<"\nEnter the length of your array : ";
	cin>>n;
	int Array[n];
	cout<<"\nEnter the Numbers for Unsorted Array : ";
>>>>>>> 7ae3aa3c
	
	//Input
	for(int i=0; i<n; i++)
	{
		cin>>Array[i];
	}
	
	//Sorting
	for(int i=1; i<n; i++)
	{
		int temp=Array[i];
		int j=i-1;
		while(j>=0 && temp<Array[j])
		{
			Array[j+1]=Array[j];
			j--;
		}
		Array[j+1]=temp;
	}
	
	//Output
	cout<<"\nSorted Array : ";
	for(int i=0; i<n; i++)
	{
		cout<<Array[i]<<"\t";
	}
}
<|MERGE_RESOLUTION|>--- conflicted
+++ resolved
@@ -6,17 +6,10 @@
 int main()
 {
 	int n;
-<<<<<<< HEAD
-	cout<<"Enter the number of elements in your array: ";
+	cout<<"\nEnter the length of your array : ";
 	cin>>n;
 	int Array[n];
 	cout<<"\nEnter any "<<n<<" Numbers for Unsorted Array : ";
-=======
-	cout<<"\nEnter the length of your array : ";
-	cin>>n;
-	int Array[n];
-	cout<<"\nEnter the Numbers for Unsorted Array : ";
->>>>>>> 7ae3aa3c
 	
 	//Input
 	for(int i=0; i<n; i++)
@@ -43,4 +36,5 @@
 	{
 		cout<<Array[i]<<"\t";
 	}
+  return 0;
 }
