cmake_minimum_required(VERSION 3.22)
project(TheAlgorithms/C++
    LANGUAGES CXX
    VERSION 1.0.0
    DESCRIPTION "Set of algorithms implemented in C++."
)

# C++ standard
set(CMAKE_CXX_STANDARD 17)
set(CMAKE_CXX_STANDARD_REQUIRED ON)

<<<<<<< HEAD
include(CTest) # for testing algorithms

=======
# Additional warnings and errors
>>>>>>> 769b3c71
if(MSVC)
    add_compile_definitions(_CRT_SECURE_NO_WARNINGS)
    add_compile_options(/W4 /permissive-)
else()
    add_compile_options(-Wall -Wextra -Wno-register -Werror=vla)
endif()

option(USE_OPENMP "flag to use OpenMP for multithreading" ON)
if(USE_OPENMP)
    find_package(OpenMP 3.0 COMPONENTS CXX)
    if (OpenMP_CXX_FOUND)
        message(STATUS "Building with OpenMP Multithreading.")
    else()
        message(STATUS "No OpenMP found, no multithreading.")
    endif()
endif()
    
add_subdirectory(math)
add_subdirectory(others)
add_subdirectory(search)
add_subdirectory(ciphers)
add_subdirectory(hashing)
add_subdirectory(strings)
add_subdirectory(sorting)
add_subdirectory(geometry)
add_subdirectory(graphics)
add_subdirectory(probability)
add_subdirectory(backtracking)
add_subdirectory(bit_manipulation)
add_subdirectory(dynamic_programming)
add_subdirectory(greedy_algorithms)
add_subdirectory(range_queries)
add_subdirectory(operations_on_datastructures)
add_subdirectory(data_structures)
add_subdirectory(machine_learning)
add_subdirectory(numerical_methods)
add_subdirectory(graph)
add_subdirectory(divide_and_conquer)
add_subdirectory(games)
add_subdirectory(cpu_scheduling_algorithms)
add_subdirectory(physics)

cmake_policy(SET CMP0054 NEW)
cmake_policy(SET CMP0057 NEW)

find_package(Doxygen OPTIONAL_COMPONENTS dot dia)
if(DOXYGEN_FOUND)  
    if(MSVC)
        set(DOXYGEN_CPP_CLI_SUPPORT YES)
    endif()

    if(Doxygen_dot_FOUND)
        set(DOXYGEN_HAVE_DOT YES)
    endif()
    
    if(OPENMP_FOUND)
        set(DOXYGEN_PREDEFINED "_OPENMP=1")
    endif()
    
    if(GLUT_FOUND)
        set(DOXYGEN_PREDEFINED ${DOXYGEN_PREDEFINED} "GLUT_FOUND=1")
    endif()

    doxygen_add_docs(
        doc
        WORKING_DIRECTORY ${PROJECT_SOURCE_DIR}
        COMMENT "Generate documentation"
        CONFIG_FILE ${CMAKE_CURRENT_SOURCE_DIR}/doc/Doxyfile
    )
endif()

set(CPACK_PROJECT_NAME ${PROJECT_NAME})
set(CPACK_PROJECT_VERSION ${PROJECT_VERSION})
include(CPack)<|MERGE_RESOLUTION|>--- conflicted
+++ resolved
@@ -9,12 +9,10 @@
 set(CMAKE_CXX_STANDARD 17)
 set(CMAKE_CXX_STANDARD_REQUIRED ON)
 
-<<<<<<< HEAD
+
 include(CTest) # for testing algorithms
 
-=======
 # Additional warnings and errors
->>>>>>> 769b3c71
 if(MSVC)
     add_compile_definitions(_CRT_SECURE_NO_WARNINGS)
     add_compile_options(/W4 /permissive-)
