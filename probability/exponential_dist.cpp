/**
 * @file
 * @brief [Exponential Distribution](https://en.wikipedia.org/wiki/Exponential_distribution)
 * 
 * The exponential distribution is used to model
 * events occuring between a Poisson process like radioactive decay.
 * 
 * \( P(x, \lambda) = \lambda e^{-\lambda x} \)
 * 
 * Summary of variables used:
 * \lambda : rate parameter
 */

#include<cmath> // For power function
#include<cassert> // For asserting the test cases
#include<iostream> // For I/O operation

/** 
 * @brief the expected value of the exponential distribution
 * @returns \( \mu = \frac{1}{\lambda} \)
 */
double exponential_expected(double lambda){
    if (lambda<=0){
        std::cout << "Error: Lambda must be greater than 0." << std::endl;
        assert(lambda>0);
    }
    return 1/lambda;
}

/** 
 * @brief the variance of the exponential distribution
 * @returns \( \sigma^2 = \frac{1}{\lambda^2} \)
 */
double exponential_var(double lambda){
    if (lambda<=0){
        std::cout << "Error: Lambda must be greater than 0." << std::endl;
        assert(lambda>0);
    }
    return 1/pow(lambda,2);
}

/** 
 * @brief the standard deviation of the exponential distribution
 * @returns \( \sigma = \frac{1}{\lambda} \)
 */
double exponential_std(double lambda){
    if (lambda<=0){
        std::cout << "Error: Lambda must be greater than 0." << std::endl;
        assert(lambda>0);
    }
    return 1/lambda;
}

static void test(){
    double lambda = 2;
    double expected = 0.5;
    double var = 0.25;
    double std = 0.5;

    //Test 1
    std::cout << "Expected Value" << std::endl;
    std::cout << "Lambda : " << lambda << std::endl;
    std::cout << "Expected Output : " << expected <<std::endl;
    std::cout << "Output : " << exponential_expected(lambda) << std::endl;
    assert(exponential_expected(lambda)==expected);
    std::cout << "TEST PASSED" << std::endl;
    std::cout<<std::endl;

    //Test 2
    std::cout << "Variance" << std::endl;
    std::cout << "Lambda : " << lambda << std::endl;
    std::cout << "Expected Output : " << var <<std::endl;
    std::cout << "Output : " << exponential_var(lambda) << std::endl;
    assert(exponential_var(lambda)==var);
    std::cout << "TEST PASSED" << std::endl;
    std::cout<<std::endl;

    //Test 3
    std::cout << "Standard Deviation" << std::endl;
    std::cout << "Lambda : " << lambda << std::endl;
    std::cout << "Expected Output : " << std <<std::endl;
    std::cout << "Output : " << exponential_std(lambda) << std::endl;
    assert(exponential_std(lambda)==std);
    std::cout << "TEST PASSED" << std::endl;
    std::cout<<std::endl;
}

/**
 * @brief Main function
 * @return 0 on exit
 */
int main(){
<<<<<<< HEAD
    test(); // Self test implementation
=======
    test(); //Self test implementation
>>>>>>> 478ba41d
    return 0;
}<|MERGE_RESOLUTION|>--- conflicted
+++ resolved
@@ -1,5 +1,6 @@
 /**
  * @file
+ * @brief [Exponential Distribution](https://en.wikipedia.org/wiki/Exponential_distribution)
  * @brief [Exponential Distribution](https://en.wikipedia.org/wiki/Exponential_distribution)
  * 
  * The exponential distribution is used to model
@@ -90,10 +91,6 @@
  * @return 0 on exit
  */
 int main(){
-<<<<<<< HEAD
     test(); // Self test implementation
-=======
-    test(); //Self test implementation
->>>>>>> 478ba41d
     return 0;
-}+}
