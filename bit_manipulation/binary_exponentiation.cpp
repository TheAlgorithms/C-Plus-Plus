--- conflicted
+++ resolved
@@ -28,13 +28,8 @@
  * @param n is the exponent for the power
  * @returns power(x,n) i.e x^n of type long (64 bits)
  */
-<<<<<<< HEAD
-std::int64_t binaryExponentiation(std::int64_t x, std::int64_t n) {
-    std::int64_t res = 1;  // variable for storing the final result
-=======
 int64_t binaryExponentiation(int x, int n) {
     int64_t res = 1;  // variable for storing the final result
->>>>>>> 7aa54c1a
     while (n != 0) {
         if (n % 2 == 1) {
             // last bit is 1
