/**
 * @file
 * @brief Prime Numbers using [Sieve of
 * Eratosthenes](https://en.wikipedia.org/wiki/Sieve_of_Eratosthenes)
 * @details
 * Sieve of Eratosthenes is an algorithm that finds all the primes
 * between 2 and N.
 *
 * Time Complexity  : \f$O(N \cdot\log \log N)\f$
 * <br/>Space Complexity : \f$O(N)\f$
 *
 * @see primes_up_to_billion.cpp prime_numbers.cpp
 */

<<<<<<< HEAD
#include <cassert>
#include <cstdint>
#include <iostream>
#include <vector>
=======
#include <cassert>   /// for assert
#include <iostream>  /// for IO operations
#include <vector>    /// for std::vector
>>>>>>> 9b1d7024

/**
 * @namespace math
 * @brief Mathematical algorithms
 */
namespace math {
/**
 * @namespace sieve_of_eratosthenes
 * @brief Functions for finding Prime Numbers using Sieve of Eratosthenes
 */
namespace sieve_of_eratosthenes {
/**
 * @brief Function to sieve out the primes
 * @details
 * This function finds all the primes between 2 and N using the Sieve of
 * Eratosthenes algorithm. It starts by assuming all numbers (except zero and
 * one) are prime and then iteratively marks the multiples of each prime as
 * non-prime.
 *
 * Contains a common optimization to start eliminating multiples of
 * a prime p starting from p * p since all of the lower multiples
 * have been already eliminated.
<<<<<<< HEAD
 * @param N number of primes to check
=======
 * @param N number till which primes are to be found
>>>>>>> 9b1d7024
 * @return is_prime a vector of `N + 1` booleans identifying if `i`^th number is
 * a prime or not
 */
std::vector<bool> sieve(uint32_t N) {
    std::vector<bool> is_prime(N + 1, true);  // Initialize all as prime numbers
    is_prime[0] = is_prime[1] = false;        // 0 and 1 are not prime numbers

    for (uint32_t i = 2; i * i <= N; i++) {
        if (is_prime[i]) {
            for (uint32_t j = i * i; j <= N; j += i) {
                is_prime[j] = false;
            }
        }
    }
    return is_prime;
}

/**
<<<<<<< HEAD
 * This function prints out the primes to STDOUT
 * @param N number of primes to check
=======
 * @brief Function to print the prime numbers
 * @param N number till which primes are to be found
>>>>>>> 9b1d7024
 * @param is_prime a vector of `N + 1` booleans identifying if `i`^th number is
 * a prime or not
 */
void print(uint32_t N, const std::vector<bool> &is_prime) {
    for (uint32_t i = 2; i <= N; i++) {
        if (is_prime[i]) {
            std::cout << i << ' ';
        }
    }
    std::cout << std::endl;
}

}  // namespace sieve_of_eratosthenes
}  // namespace math

/**
 * @brief Self-test implementations
 * @return void
 */
static void tests() {
<<<<<<< HEAD
    //                    0      1      2     3     4      5     6      7     8
    //                    9      10
    std::vector<bool> ans{false, false, true,  true,  false, true,
                          false, true,  false, false, false};
    assert(sieve(10) == ans);
=======
    std::vector<bool> is_prime_1 =
        math::sieve_of_eratosthenes::sieve(static_cast<uint32_t>(10));
    std::vector<bool> is_prime_2 =
        math::sieve_of_eratosthenes::sieve(static_cast<uint32_t>(20));
    std::vector<bool> is_prime_3 =
        math::sieve_of_eratosthenes::sieve(static_cast<uint32_t>(100));

    std::vector<bool> expected_1{false, false, true,  true,  false, true,
                                 false, true,  false, false, false};
    assert(is_prime_1 == expected_1);

    std::vector<bool> expected_2{false, false, true,  true,  false, true,
                                 false, true,  false, false, false, true,
                                 false, true,  false, false, false, true,
                                 false, true,  false};
    assert(is_prime_2 == expected_2);

    std::vector<bool> expected_3{
        false, false, true,  true,  false, true,  false, true,  false, false,
        false, true,  false, true,  false, false, false, true,  false, true,
        false, false, false, true,  false, false, false, false, false, true,
        false, true,  false, false, false, false, false, true,  false, false,
        false, true,  false, true,  false, false, false, true,  false, false,
        false, false, false, true,  false, false, false, false, false, true,
        false, true,  false, false, false, false, false, true,  false, false,
        false, true,  false, true,  false, false, false, false, false, true,
        false, false, false, true,  false, false, false, false, false, true,
        false, false, false, false, false, false, false, true,  false, false,
        false};
    assert(is_prime_3 == expected_3);

    std::cout << "All tests have passed successfully!\n";
>>>>>>> 9b1d7024
}

/**
 * @brief Main function
 * @returns 0 on exit
 */
int main() {
    tests();
    return 0;
}<|MERGE_RESOLUTION|>--- conflicted
+++ resolved
@@ -12,16 +12,10 @@
  * @see primes_up_to_billion.cpp prime_numbers.cpp
  */
 
-<<<<<<< HEAD
-#include <cassert>
 #include <cstdint>
-#include <iostream>
-#include <vector>
-=======
 #include <cassert>   /// for assert
 #include <iostream>  /// for IO operations
 #include <vector>    /// for std::vector
->>>>>>> 9b1d7024
 
 /**
  * @namespace math
@@ -44,11 +38,7 @@
  * Contains a common optimization to start eliminating multiples of
  * a prime p starting from p * p since all of the lower multiples
  * have been already eliminated.
-<<<<<<< HEAD
- * @param N number of primes to check
-=======
  * @param N number till which primes are to be found
->>>>>>> 9b1d7024
  * @return is_prime a vector of `N + 1` booleans identifying if `i`^th number is
  * a prime or not
  */
@@ -67,13 +57,8 @@
 }
 
 /**
-<<<<<<< HEAD
- * This function prints out the primes to STDOUT
- * @param N number of primes to check
-=======
  * @brief Function to print the prime numbers
  * @param N number till which primes are to be found
->>>>>>> 9b1d7024
  * @param is_prime a vector of `N + 1` booleans identifying if `i`^th number is
  * a prime or not
  */
@@ -94,13 +79,6 @@
  * @return void
  */
 static void tests() {
-<<<<<<< HEAD
-    //                    0      1      2     3     4      5     6      7     8
-    //                    9      10
-    std::vector<bool> ans{false, false, true,  true,  false, true,
-                          false, true,  false, false, false};
-    assert(sieve(10) == ans);
-=======
     std::vector<bool> is_prime_1 =
         math::sieve_of_eratosthenes::sieve(static_cast<uint32_t>(10));
     std::vector<bool> is_prime_2 =
@@ -132,8 +110,6 @@
         false};
     assert(is_prime_3 == expected_3);
 
-    std::cout << "All tests have passed successfully!\n";
->>>>>>> 9b1d7024
 }
 
 /**
