--- conflicted
+++ resolved
@@ -65,7 +65,6 @@
     (*adj)[v - 1].push_back(u - 1);
 }
 
-<<<<<<< HEAD
   /**
    * 
    * \brief
@@ -86,32 +85,9 @@
       if (!(*visited)[x]) {
         explore(adj, x, visited);
       }
-=======
-/**
- *
- * \brief
- * Explores the given vertex, exploring a vertex means traversing
- * over all the vertices which are connected to the vertex that is
- * currently being explored.
- *
- * @param adj garph
- * @param v vertex to be explored
- * @param visited already visited vertices
- *
- */
-void explore(std::vector<std::vector<size_t>> *adj, size_t v,
-             std::vector<bool> *visited) {
-    std::cout << v + 1 << " ";
-    (*visited)[v] = true;
-    for (auto x : (*adj)[v]) {
-        if (!(*visited)[x]) {
-            explore(&(*adj), x, visited);
-        }
->>>>>>> 831afea5
     }
 }
 
-<<<<<<< HEAD
   /**
    * \brief
    * initiates depth first search algorithm.
@@ -126,22 +102,6 @@
     std::vector<bool> visited(vertices, false);
     explore(adj, start, &visited);
   }
-=======
-/**
- * \brief
- * initiates depth first search algorithm.
- *
- * @param adj adjacency list of graph
- * @param start vertex from where DFS starts traversing.
- *
- */
-void depth_first_search(std::vector<std::vector<size_t>> *adj, size_t start) {
-    size_t vertices = adj->size();
-
-    std::vector<bool> visited(vertices, false);
-    explore(&(*adj), start, &visited);
-}
->>>>>>> 831afea5
 }  // namespace graph
 
 /** Main function */
@@ -164,13 +124,8 @@
         graph::addEdge(&adj, u, v);
     }
 
-<<<<<<< HEAD
   /// running depth first search over graph
   graph::depth_first_search(adj, 2);
-=======
-    /// running depth first search over graph
-    graph::depth_first_search(&adj, 2);
->>>>>>> 831afea5
 
     std::cout << std::endl;
     return 0;
