/**
 *
 * \file
 * \brief [Breadth First Search Algorithm
 * (Breadth First Search)](https://en.wikipedia.org/wiki/Breadth-first_search)
 *
 * \author [Ayaan Khan](http://github.com/ayaankhan98)
 *
 * \details
 * Breadth First Search also quoted as BFS is a Graph Traversal Algorithm.
 * Time Complexity O(|V| + |E|) where V are the number of vertices and E
 * are the number of edges in the graph.
 *
 * Applications of Breadth First Search are
 *
 * 1. Finding shortest path between two vertices say u and v, with path
 *    length measured by number of edges (an advantage over depth first
 *    search algorithm)
 * 2. Ford-Fulkerson Method for computing the maximum flow in a flow network.
 * 3. Testing bipartiteness of a graph.
 * 4. Cheney's Algorithm, Copying garbage collection.
 *
 * And there are many more...
 *
 * <h4>working</h4>
 * In the implementation below we first created a graph using the adjacency
 * list representation of graph.
 * Breadth First Search Works as follows
 * it requires a vertex as a start vertex, Start vertex is that vertex
 * from where you want to start traversing the graph.
 * we maintain a bool array or a vector to keep track of the vertices
 * which we have visited so that we do not traverse the visited vertices
 * again and again and eventually fall into an infinite loop. Along with this
 * boolen array we use a Queue.
 *
 * 1. First we mark the start vertex as visited.
 * 2. Push this visited vertex in the Queue.
 * 3. while the queue is not empty we repeat the following steps
 *
 *      1. Take out an element from the front of queue
 *      2. start exploring the adjacency list of this vertex
 *         if element in the adjacency list is not visited then we
 *         push that element into the queue and mark this as visited
 *
 */
#include <algorithm>
#include <iostream>
#include <queue>
#include <vector>
#include <cassert>

/**
 * \namespace graph
 * \brief Graph algorithms
 */
namespace graph {
/**
 * \brief
 * Adds and edge between two vertices of graph say u and v in this
 * case.
 *
 * @param adj Adjacency list representation of graph
 * @param u first vertex
 * @param v second vertex
 *
 */
void addEdge(std::vector<std::vector<int>> *adj, int u, int v) {
    /**
     * Here we are considering directed graph that's the
     * reason we are adding v to the adjacency list representation of u
     * but not adding u to the adjacency list representation of v
     *
     * in case of a un-directed graph you can un comment the statement below.
     */
    (*adj)[u - 1].push_back(v - 1);
    // adj[v - 1].push_back(u -1);
}

<<<<<<< HEAD
    /**
    * \brief
    * Function performs the breadth first search algorithm over the graph
    *
    * @param adj Adjacency list representation of graph
    * @param start vertex from where traversing starts
    *
    */
    std::vector<int> beadth_first_search(
        const std::vector<std::vector<int>> &adj,
        int start) {
        size_t vertices = adj.size();
=======
/**
 * \brief
 * Function performs the breadth first search algorithm over the graph
 *
 * @param adj Adjacency list representation of graph
 * @param start vertex from where traversing starts
 *
 */
void beadth_first_search(const std::vector<std::vector<int>> &adj,
                         size_t start) {
    size_t vertices = adj.size();
>>>>>>> 7b5ffcc6

        std::vector<int> result;

        /// vector to keep track of visited vertices
        std::vector<bool> visited(vertices, 0);

<<<<<<< HEAD
        std::queue<int> tracker;
        /// marking the start vertex as visited
        visited[start] = true;
        tracker.push(start);
        while (!tracker.empty()) {
            size_t vertex = tracker.front();
            tracker.pop();
            result.push_back(vertex + 1);
            for (auto x : adj[vertex]) {
                /// if the vertex is not visited then mark this as visited
                /// and push it to the queue
                if (!visited[x]) {
                    visited[x] = true;
                    tracker.push(x);
                }
=======
    std::queue<int> tracker;
    /// marking the start vertex as visited
    visited[start] = true;
    tracker.push(start);
    while (!tracker.empty()) {
        size_t vertex = tracker.front();
        tracker.pop();
        std::cout << vertex + 1 << " ";
        for (auto x : adj[vertex]) {
            /// if the vertex is not visited then mark this as visited
            /// and push it to the queue
            if (!visited[x]) {
                visited[x] = true;
                tracker.push(x);
>>>>>>> 7b5ffcc6
            }
        }
        return result;
    }
}
}  // namespace graph

void tests() {
    std::cout << "Initiating Tests" << std::endl;

    /// Test 1 Begin
    std::vector<std::vector<int>> graphData(4, std::vector<int>());
    graph::addEdge(&graphData, 1, 2);
    graph::addEdge(&graphData, 1, 3);
    graph::addEdge(&graphData, 2, 3);
    graph::addEdge(&graphData, 3, 1);
    graph::addEdge(&graphData, 3, 4);
    graph::addEdge(&graphData, 4, 4);

    std::vector<int> returnedResult = graph::beadth_first_search(graphData, 2);
    std::vector<int> correctResult = {3, 1, 4, 2};

    assert(std::equal(correctResult.begin(), correctResult.end(),
                      returnedResult.begin()));
    std::cout<< "Test 1 Passed..." << std::endl;

    /// Test 2 Begin
    /// clear data from previous test
    returnedResult.clear();
    correctResult.clear();

    returnedResult = graph::beadth_first_search(graphData, 0);
    correctResult = {1, 2, 3, 4};

    assert(std::equal(correctResult.begin(), correctResult.end(),
                      returnedResult.begin()));
    std::cout<< "Test 2 Passed..." << std::endl;

    /// Test 3 Begins
    /// clear data from previous test
    graphData.clear();
    returnedResult.clear();
    correctResult.clear();

    graphData.resize(6);
    graph::addEdge(&graphData, 1, 2);
    graph::addEdge(&graphData, 1, 3);
    graph::addEdge(&graphData, 2, 4);
    graph::addEdge(&graphData, 3, 4);
    graph::addEdge(&graphData, 2, 5);
    graph::addEdge(&graphData, 4, 6);

    returnedResult = graph::beadth_first_search(graphData, 0);
    correctResult = {1, 2, 3, 4, 5, 6};

    assert(std::equal(correctResult.begin(), correctResult.end(),
                      returnedResult.begin()));
    std::cout<< "Test 3 Passed..." << std::endl;
}

/** Main function */
int main() {
    /// running predefined test cases
    tests();

    size_t vertices, edges;
    std::cout << "Enter the number of vertices : ";
    std::cin >> vertices;
    std::cout << "Enter the number of edges : ";
    std::cin >> edges;

    /// creating a graph
    std::vector<std::vector<int>> adj(vertices, std::vector<int>());

    /// taking input for edges
    std::cout << "Enter vertices in pair which have edges between them : "
              << std::endl;
    while (edges--) {
        int u, v;
        std::cin >> u >> v;
        graph::addEdge(&adj, u, v);
    }

    /// running Breadth First Search Algorithm on the graph
    graph::beadth_first_search(adj, 0);
    return 0;
}<|MERGE_RESOLUTION|>--- conflicted
+++ resolved
@@ -76,7 +76,6 @@
     // adj[v - 1].push_back(u -1);
 }
 
-<<<<<<< HEAD
     /**
     * \brief
     * Function performs the breadth first search algorithm over the graph
@@ -89,26 +88,12 @@
         const std::vector<std::vector<int>> &adj,
         int start) {
         size_t vertices = adj.size();
-=======
-/**
- * \brief
- * Function performs the breadth first search algorithm over the graph
- *
- * @param adj Adjacency list representation of graph
- * @param start vertex from where traversing starts
- *
- */
-void beadth_first_search(const std::vector<std::vector<int>> &adj,
-                         size_t start) {
-    size_t vertices = adj.size();
->>>>>>> 7b5ffcc6
 
         std::vector<int> result;
 
         /// vector to keep track of visited vertices
         std::vector<bool> visited(vertices, 0);
 
-<<<<<<< HEAD
         std::queue<int> tracker;
         /// marking the start vertex as visited
         visited[start] = true;
@@ -124,22 +109,6 @@
                     visited[x] = true;
                     tracker.push(x);
                 }
-=======
-    std::queue<int> tracker;
-    /// marking the start vertex as visited
-    visited[start] = true;
-    tracker.push(start);
-    while (!tracker.empty()) {
-        size_t vertex = tracker.front();
-        tracker.pop();
-        std::cout << vertex + 1 << " ";
-        for (auto x : adj[vertex]) {
-            /// if the vertex is not visited then mark this as visited
-            /// and push it to the queue
-            if (!visited[x]) {
-                visited[x] = true;
-                tracker.push(x);
->>>>>>> 7b5ffcc6
             }
         }
         return result;
