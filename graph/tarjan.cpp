--- conflicted
+++ resolved
@@ -1,9 +1,4 @@
-#include<iostream> /// for general input and output
-#include<vector> /// for storing graph
-#include<queue> /// used for BFS algorithm in below namespace
-#include<list>  /// used for making adjacency list representation of graph
-#include<set>   /// for returning result of tarjan's agorithm
-
+#include "GRAPH.h"  /*  DO DOWNLOAD GRAPH.H USERDEFINED LIB TOO.*/
 /**
  * @namespace graph
  * @brief Graph algorithms
@@ -24,11 +19,7 @@
     explicit Graph(int default_vertex = 10) 
     {
         g.resize(vertex);
-<<<<<<< HEAD
         this->vertex=default_vertex;
-=======
-        vertex=default_vertex;
->>>>>>> a88219f6
     }
 
     /*
@@ -46,13 +37,8 @@
         allWEdges.emplace_back(weight,std::make_pair(uvertex,vvertex));
         
         flag=1;
-<<<<<<< HEAD
         g[uvertex].emplace_back(std::make_pair(vvertex, weight));
         g[vvertex].emplace_back(std::make_pair(uvertex, weight));
-=======
-        g[uvertex].push_back(std::make_pair(vvertex, weight));
-        g[vvertex].push_back(std::make_pair(uvertex, weight));
->>>>>>> a88219f6
     }
 
     
@@ -63,7 +49,6 @@
     void addDirectedEdge(int uvertex, int vvertex, int weight = 0) // use when we need to directed graph
     {
         if(!isDirected && flag!=0)
-<<<<<<< HEAD
         {
             return;
         }
@@ -74,16 +59,6 @@
 
         isDirected=true;
         g[uvertex].emplace_back(std::make_pair(vvertex, weight));
-=======
-        return;
-        
-        allEdges.push_back(std::make_pair(uvertex,vvertex));
-       
-            allWEdges.push_back(std::make_pair(weight,std::make_pair(uvertex,vvertex)));
-
-        isDirected=true;
-        g[uvertex].push_back(std::make_pair(vvertex, weight));
->>>>>>> a88219f6
     }
 
     std::vector<int> BFS(int start_vertex)
@@ -97,22 +72,14 @@
         while(!q.empty())
         {
             int u=q.front();
-<<<<<<< HEAD
             ans.emplace_back(u);
-=======
-            ans.push_back(u);
->>>>>>> a88219f6
             q.pop();
             for(auto i : g[u])
             {
                 if(visited[i.first]==false)
                 {
                     q.push(i.first);
-<<<<<<< HEAD
                     visited[i.first]=true;                              
-=======
-                    visited[i.first]=true;
->>>>>>> a88219f6
                 }
             }
         }
@@ -122,11 +89,7 @@
     {
         static std::vector<bool> visited(vertex,false);
         visited[start_vertex]=true;
-<<<<<<< HEAD
         result.emplace_back(start_vertex);
-=======
-        result.push_back(start_vertex);
->>>>>>> a88219f6
 
         for(auto i : g[start_vertex])
         {
@@ -204,13 +167,9 @@
             }
         }
         else if(it.first!=parent[start_vertex])
-<<<<<<< HEAD
         {
             low_time[start_vertex] = std::min(low_time[start_vertex],discovery_time[it.first]);
         }
-=======
-        low_time[start_vertex] = std::min(low_time[start_vertex],discovery_time[it.first]);
->>>>>>> a88219f6
     }
 }
 
