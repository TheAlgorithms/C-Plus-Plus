--- conflicted
+++ resolved
@@ -63,10 +63,8 @@
     int m, n;
     const int NIL;
     const int INF;
-<<<<<<< HEAD
-=======
-
->>>>>>> 76c279ca
+
+
     // adj[u] stores adjacents of left side
     // vertex 'u'. The value of u ranges from 1 to m.
     // 0 is used for dummy vertex
