/**
 * @file
 * @brief An implementation for finding the [Inorder successor of a binary
 * search tree](https://www.youtube.com/watch?v=5cPbNCrdotA) Inorder
 * successor of a node is the next node in Inorder traversal of the Binary Tree.
 * Inorder Successor is NULL for the last node in Inorder traversal.
 * @details
 * ### Case 1: The given node has the right node/subtree
 *
 *      * In this case, the left-most deepest node in the right subtree will
 * come just after the given node as we go to left deep in inorder.
 *      - Go deep to left most node in right subtree.
 *        OR, we can also say in case if BST, find the minimum of the subtree
 * for a given node.
 *
 * ### Case 2: The given node does not have a right node/subtree
 *
 * #### Method 1: Use parent pointer (store the address of parent nodes)
 *      * If a node does not have the right subtree, and we already visited the
 * node itself, then the next node will be its parent node according to inorder
 * traversal, and if we are going to parent from left, then the parent would be
 * unvisited.
 *      * In other words, go to the nearest ancestor for which given node would
 * be in left subtree.
 *
 * #### Method 2: Search from the root node
 *      * In case if there is no link from a child node to the parent node, we
 * need to walk down the tree starting from the root node to the given node, by
 * doing so, we are visiting every ancestor of the given node.
 *      * In order successor would be the deepest node in this path for which
 * given node is in left subtree.
 *
 * @author [Nitin Sharma](https://github.com/foo290)
 * */

#include <cassert>   ///  for assert
#include <iostream>  ///  for IO Operations
#include <vector>    ///  for std::vector

/**
 * @namespace operations_on_datastructures
 * @brief Operations on data structures
 */
namespace operations_on_datastructures {

/**
 * @namespace inorder_successor_of_bst
 * @brief Functions for the [Inorder successor of a binary search
 * tree](https://www.youtube.com/watch?v=5cPbNCrdotA) implementation
 */
namespace inorder_traversal_of_bst {

/**
 * @brief A Node structure representing a single node in BST
 */
class Node {
 public:
    int64_t data;  ///< The key/value of the node
    Node *left;    ///< Pointer to Left child
    Node *right;   ///< Pointer to right child
};

/**
 * @brief Allocates a new node in heap for given data and returns it's pointer.
 * @param data Data for the node.
 * @returns A pointer to the newly allocated Node.
 * */
Node *makeNode(int64_t data) {
    Node *node = new Node();
    node->data = data;      ///< setting data for node
    node->left = nullptr;   ///< setting left child as null
    node->right = nullptr;  ///< setting right child as null
    return node;
}

/**
 * @brief Inserts the given data in BST while maintaining the properties of BST.
 * @param root Pointer to the root node of the BST
 * @param data Data to be inserted.
 * @returns Node* Pointer to the root node.
 * */
Node *Insert(Node *root, int64_t data) {
    if (root == nullptr) {
        root = makeNode(data);
    } else if (data <= root->data) {
        root->left = Insert(root->left, data);
    } else {
        root->right = Insert(root->right, data);
    }
    return root;
}

/**
 * @brief Searches the given data in BST and returns the pointer to the node
 * containing that data.
 * @param root Pointer to the root node of the BST
 * @param data Data to be Searched.
 * @returns Node* pointer to the found node
 * */
Node *getNode(Node *root, int64_t data) {
    if (root == nullptr) {
        return nullptr;
    } else if (root->data == data) {
        return root;  /// Node found!
    } else if (data > root->data) {
        /// Traverse right subtree recursively as the given data is greater than
        /// the data in root node, data must be present in right subtree.
        return getNode(root->right, data);
    } else {
        /// Traverse left subtree recursively as the given data is less than the
        /// data in root node, data must be present in left subtree.
        return getNode(root->left, data);
    }
}

/**
 * @brief Finds and return the minimum node in BST.
 * @param root A pointer to root node.
 * @returns Node* Pointer to the found node
 * */
Node *findMinNode(Node *root) {
    if (root == nullptr) {
        return root;
    }
    while (root->left != nullptr) {
        root = root->left;
    }
    return root;
}

/**
 * @brief Prints the BST in inorder traversal using recursion.
 * @param root A pointer to the root node of the BST.
 * @returns void
 * */
void printInorder(Node *root) {
    if (root == nullptr) {
        return;
    }

    printInorder(root->left);  /// recursive call to left subtree
    std::cout << root->data << " ";
    printInorder(root->right);  /// recursive call to right subtree
}

/**
 * @brief This function is used in test cases to quickly create BST containing
 * large data instead of hard coding it in code. For a given root, this will add
 * all the nodes containing data passes in data vector.
 * @param root Pointer to the root node.
 * @param data A vector containing integer values which are suppose to be
 * inserted as nodes in BST.
 * @returns Node pointer to the root node.
 * */
Node *makeBST(Node *root, const std::vector<int64_t> &data) {
    for (int64_t values : data) {
        root = Insert(root, values);
    }
    return root;
}

/**
 * @brief Inorder successor of a node is the next node in inorder traversal of
 * the Binary Tree. This function takes the root node and the data of the node
 * for which we have to find the inorder successor, and returns the inorder
 * successor node.
 * @details Search from the root node as we need to walk the tree starting from
 * the root node to the given node, by doing so, we are visiting every ancestor
 * of the given node. In order successor would be the deepest node in this path
 * for which given node is in left subtree. Time complexity O(h)
 * @param root A pointer to the root node of the BST
 * @param data The data (or the data of node) for which we have to find inorder
 * successor.
 * @returns Node pointer to the inorder successor node.
 * */
Node *getInorderSuccessor(Node *root, int64_t data) {
    Node *current = getNode(root, data);
    if (current == nullptr) {
        return nullptr;
    }

    // Case - 1
    if (current->right != nullptr) {
        return findMinNode(current->right);
    }
    // case - 2
    else {
        Node *successor = nullptr;
        Node *ancestor = root;

        while (ancestor != current && ancestor != nullptr) {
            // This means my current node is in left of the root node
            if (current->data < ancestor->data) {
                successor = ancestor;
                ancestor = ancestor->left;  // keep going left
            } else {
                ancestor = ancestor->right;
            }
        }
<<<<<<< HEAD
        
        /**
         * @brief This function clears the memory allocated to entire tree recursively. Its just for clean up the 
         * memory and not relevant to the actual topic.
         * @param root Root node of the tree.
         * @returns void
         * */
        void deallocate (Node* rootNode){
            if (rootNode == nullptr) return;
            deallocate(rootNode->left);
            deallocate(rootNode->right);
            delete(rootNode);
        }

    }  // namespace inorder_traversal_of_bst
=======
        return successor;  // Nodes with maximum vales will not have a successor
    }
}
}  // namespace inorder_traversal_of_bst
>>>>>>> ff2acc54
}  // namespace operations_on_datastructures



/**
 * @brief class encapsulating the necessary test cases
 */
class TestCases {
 private:
    /**
     * @brief A function to print given message on console.
     * @tparam T Type of the given message.
     * @returns void
     * */
    template <typename T>
    void log(T msg) {
        // It's just to avoid writing cout and endl
        std::cout << "[TESTS] : ---> " << msg << std::endl;
    }

 public:
    /**
     * @brief Executes test cases
     * @returns void
     * */
    void runTests() {
        log("Running Tests...");

        testCase_1();
        testCase_2();
        testCase_3();

        log("Test Cases over!");
        std::cout << std::endl;
    }

    /**
     * @brief A test case contains edge case, printing inorder successor of last
     * node.
     * @returns void
     * */
    void testCase_1() {
        const operations_on_datastructures::inorder_traversal_of_bst::Node
            *expectedOutput = nullptr;  ///< Expected output of this test

        log("~~~~~~~~~~~~~~~~~~~~~~~~~~~~~~~~~~~~~~~~~~~~~~~~~~~~~~~~~~~~~~~~");
        log("This is test case 1 : ");
        log("Description:");
        log("   EDGE CASE : Printing inorder successor for last node in the "
            "BST, Output will be nullptr.");

        operations_on_datastructures::inorder_traversal_of_bst::Node *root =
            nullptr;
        std::vector<int64_t> node_data{
            20, 3, 5, 6, 2, 23, 45, 78, 21};  ///< Data to make nodes in BST

        root = operations_on_datastructures::inorder_traversal_of_bst::makeBST(
            root,
            node_data);  ///< Adding nodes to BST

        std::cout << "Inorder sequence is : ";
        operations_on_datastructures::inorder_traversal_of_bst::printInorder(
            root);  ///< Printing inorder to cross-verify.
        std::cout << std::endl;

        operations_on_datastructures::inorder_traversal_of_bst::Node
            *inorderSuccessor = operations_on_datastructures::
                inorder_traversal_of_bst::getInorderSuccessor(
                    root, 78);  ///< The inorder successor node for given data

        log("Checking assert expression...");
        assert(inorderSuccessor == expectedOutput);
        log("Assertion check passed!");

        operations_on_datastructures::inorder_traversal_of_bst::deallocate(root);  /// memory cleanup!

        log("[PASS] : TEST CASE 1 PASS!");
        log("~~~~~~~~~~~~~~~~~~~~~~~~~~~~~~~~~~~~~~~~~~~~~~~~~~~~~~~~~~~~~~~");
    }

    /**
     * @brief A test case which contains main list of 100 elements and sublist
     * of 20.
     * @returns void
     * */
    void testCase_2() {
        const int expectedOutput = 21;  ///< Expected output of this test

        log("~~~~~~~~~~~~~~~~~~~~~~~~~~~~~~~~~~~~~~~~~~~~~~~~~~~~~~~~~~~~~~~~");
        log("This is test case 2 : ");

        operations_on_datastructures::inorder_traversal_of_bst::Node *root =
            nullptr;
        std::vector<int64_t> node_data{
            20, 3, 5, 6, 2, 23, 45, 78, 21};  ///< Data to make nodes in BST

        root = operations_on_datastructures::inorder_traversal_of_bst::makeBST(
            root,
            node_data);  ///< Adding nodes to BST

        std::cout << "Inorder sequence is : ";
        operations_on_datastructures::inorder_traversal_of_bst::printInorder(
            root);  ///< Printing inorder to cross-verify.
        std::cout << std::endl;

        operations_on_datastructures::inorder_traversal_of_bst::Node
            *inorderSuccessor = operations_on_datastructures::
                inorder_traversal_of_bst::getInorderSuccessor(
                    root, 20);  ///< The inorder successor node for given data

        log("Checking assert expression...");
        assert(inorderSuccessor->data == expectedOutput);
        log("Assertion check passed!");

        operations_on_datastructures::inorder_traversal_of_bst::deallocate(root); /// memory cleanup!

        log("[PASS] : TEST CASE 2 PASS!");
        log("~~~~~~~~~~~~~~~~~~~~~~~~~~~~~~~~~~~~~~~~~~~~~~~~~~~~~~~~~~~~~~~");
    }

    /**
     * @brief A test case which contains main list of 50 elements and sublist
     * of 20.
     * @returns void
     * */
    void testCase_3() {
        const int expectedOutput = 110;  ///< Expected output of this test

        log("~~~~~~~~~~~~~~~~~~~~~~~~~~~~~~~~~~~~~~~~~~~~~~~~~~~~~~~~~~~~~~~~");
        log("This is test case 3 : ");

        operations_on_datastructures::inorder_traversal_of_bst::Node *root =
            nullptr;
        std::vector<int64_t> node_data{
            89,  67,  32, 56, 90, 123, 120,
            110, 115, 6,  78, 7,  10};  ///< Data to make nodes in BST

        root = operations_on_datastructures::inorder_traversal_of_bst::makeBST(
            root,
            node_data);  ///< Adding nodes to BST

        std::cout << "Inorder sequence is : ";
        operations_on_datastructures::inorder_traversal_of_bst::printInorder(
            root);  ///< Printing inorder to cross-verify.
        std::cout << std::endl;

        operations_on_datastructures::inorder_traversal_of_bst::Node
            *inorderSuccessor = operations_on_datastructures::
                inorder_traversal_of_bst::getInorderSuccessor(
                    root, 90);  ///< The inorder successor node for given data

        log("Checking assert expression...");
        assert(inorderSuccessor->data == expectedOutput);
        log("Assertion check passed!");

        operations_on_datastructures::inorder_traversal_of_bst::deallocate(root);  /// memory cleanup!

        log("[PASS] : TEST CASE 3 PASS!");
        log("~~~~~~~~~~~~~~~~~~~~~~~~~~~~~~~~~~~~~~~~~~~~~~~~~~~~~~~~~~~~~~~");
    }
};

/**
 * @brief Self-test implementations
 * @returns void
 */
static void test() {
    TestCases tc;
    tc.runTests();
}

/**
 * @brief Main function
 * @param argc commandline argument count (ignored)
 * @param argv commandline array of arguments (ignored)
 * @returns 0 on exit
 */
int main(int argc, char *argv[]) {
    test();  // run self-test implementations

    operations_on_datastructures::inorder_traversal_of_bst::Node *root =
        nullptr;  ///< root node of the bst
    std::vector<int64_t> node_data{3,  4, 5,
                                   89, 1, 2};  ///< Data to add nodes in BST

    int64_t targetElement = 4;  ///< An element to find inorder successor for.
    root = operations_on_datastructures::inorder_traversal_of_bst::makeBST(
        root, node_data);  ///< Making BST

    operations_on_datastructures::inorder_traversal_of_bst::Node
        *inorderSuccessor = operations_on_datastructures::
            inorder_traversal_of_bst::getInorderSuccessor(root, targetElement);

    std::cout << "In-order sequence is : ";
    operations_on_datastructures::inorder_traversal_of_bst::printInorder(root);
    std::cout << std::endl;

    if (inorderSuccessor == nullptr) {
        std::cout << "Inorder successor for last node is NULL" << std::endl;
    } else {
        std::cout << "Target element is : " << targetElement << std::endl;
        std::cout << "Inorder successor for target element is : "
                  << inorderSuccessor->data << std::endl;
    }

    deallocate(root);  /// memory cleanup!

    return 0;
}<|MERGE_RESOLUTION|>--- conflicted
+++ resolved
@@ -197,31 +197,26 @@
                 ancestor = ancestor->right;
             }
         }
-<<<<<<< HEAD
-        
-        /**
-         * @brief This function clears the memory allocated to entire tree recursively. Its just for clean up the 
-         * memory and not relevant to the actual topic.
-         * @param root Root node of the tree.
-         * @returns void
-         * */
-        void deallocate (Node* rootNode){
-            if (rootNode == nullptr) return;
-            deallocate(rootNode->left);
-            deallocate(rootNode->right);
-            delete(rootNode);
-        }
-
-    }  // namespace inorder_traversal_of_bst
-=======
         return successor;  // Nodes with maximum vales will not have a successor
     }
 }
+
+/**
+ * @brief This function clears the memory allocated to entire tree recursively.
+ * Its just for clean up the memory and not relevant to the actual topic.
+ * @param root Root node of the tree.
+ * @returns void
+ * */
+void deallocate(Node *rootNode) {
+    if (rootNode == nullptr)
+        return;
+    deallocate(rootNode->left);
+    deallocate(rootNode->right);
+    delete (rootNode);
+}
+
 }  // namespace inorder_traversal_of_bst
->>>>>>> ff2acc54
 }  // namespace operations_on_datastructures
-
-
 
 /**
  * @brief class encapsulating the necessary test cases
@@ -293,7 +288,8 @@
         assert(inorderSuccessor == expectedOutput);
         log("Assertion check passed!");
 
-        operations_on_datastructures::inorder_traversal_of_bst::deallocate(root);  /// memory cleanup!
+        operations_on_datastructures::inorder_traversal_of_bst::deallocate(
+            root);  /// memory cleanup!
 
         log("[PASS] : TEST CASE 1 PASS!");
         log("~~~~~~~~~~~~~~~~~~~~~~~~~~~~~~~~~~~~~~~~~~~~~~~~~~~~~~~~~~~~~~~");
@@ -333,7 +329,8 @@
         assert(inorderSuccessor->data == expectedOutput);
         log("Assertion check passed!");
 
-        operations_on_datastructures::inorder_traversal_of_bst::deallocate(root); /// memory cleanup!
+        operations_on_datastructures::inorder_traversal_of_bst::deallocate(
+            root);  /// memory cleanup!
 
         log("[PASS] : TEST CASE 2 PASS!");
         log("~~~~~~~~~~~~~~~~~~~~~~~~~~~~~~~~~~~~~~~~~~~~~~~~~~~~~~~~~~~~~~~");
@@ -374,7 +371,8 @@
         assert(inorderSuccessor->data == expectedOutput);
         log("Assertion check passed!");
 
-        operations_on_datastructures::inorder_traversal_of_bst::deallocate(root);  /// memory cleanup!
+        operations_on_datastructures::inorder_traversal_of_bst::deallocate(
+            root);  /// memory cleanup!
 
         log("[PASS] : TEST CASE 3 PASS!");
         log("~~~~~~~~~~~~~~~~~~~~~~~~~~~~~~~~~~~~~~~~~~~~~~~~~~~~~~~~~~~~~~~");
