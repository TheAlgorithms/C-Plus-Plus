--- conflicted
+++ resolved
@@ -27,15 +27,15 @@
  * @param n value of the size of the input array
  * @return corresponding vector of the log table
  */
-std::vector<int> computeLogs(int n) {
+template<typename T>
+std::vector<T> computeLogs(int n) {
     std::vector<int> logs(n+5);
     logs[1] = 0;
     for (int i = 2 ; i < n ; i++) {
         logs[i] = logs[i/2] + 1;
     }
     return logs;
-}
-
+} 
 /**
  * This functions builds the primary data structure Sparse Table
  * @param n value of the size of the input array
@@ -43,7 +43,9 @@
  * @param logs array of the log table
  * @return created sparse table data structure
  */
-std::vector<std::vector<int> > buildTable(int n, const std::vector<int>& A, const std::vector<int>& logs) {
+
+template<typename T>
+std::vector<std::vector<T> > buildTable(int n, const std::vector<T>& A, const std::vector<T>& logs) {
     std::vector<std::vector<int> > table(20, std::vector<int>(n+5, 0));
     int curLen = 0;
     for (int i = 0 ; i <= logs[n] ; i++) {
@@ -68,7 +70,8 @@
  * @param table sparse table data structure for the input array
  * @return minimum value for the [beg, end] range for the input array
  */
-int getMinimum(int beg, int end, const std::vector<int>& logs, const std::vector<std::vector<int> >& table) {
+template<typename T>
+int getMinimum(int beg, int end, const std::vector<T>& logs, const std::vector<std::vector<T> >& table) {
     int p = logs[end - beg + 1];
     int pLen = 1 << p;
     return std::min(table[p][beg], table[p][end - pLen + 1]);
@@ -81,18 +84,10 @@
 int main() {
     int n = 5;
     std::vector<int> A = {1, 2, 0, 3, 9};
-<<<<<<< HEAD
     std::vector<int> logs = range_queries::computeLogs(n);
     std::vector<std::vector<int> >  table = range_queries::buildTable(n, A, logs);
     assert(range_queries::getMinimum(0, 0, logs, table) == 1);
     assert(range_queries::getMinimum(0, 4, logs, table) == 0);
     assert(range_queries::getMinimum(2, 4, logs, table) == 0);
-=======
-    std::vector<int> logs = SparseTable::computeLogs(n);
-    std::vector<std::vector<int> >  table = SparseTable::buildTable(n, A, logs);
-    assert(SparseTable::getMinimum(0, 0, logs, table) == 1);
-    assert(SparseTable::getMinimum(0, 4, logs, table) == 0);
-    assert(SparseTable::getMinimum(2, 4, logs, table) == 0);
->>>>>>> 8eb1e84c
     return 0;
 }