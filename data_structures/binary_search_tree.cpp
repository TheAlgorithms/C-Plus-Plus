--- conflicted
+++ resolved
@@ -180,16 +180,10 @@
 }
 
 int main() {
-<<<<<<< HEAD
     // test tree
     test_tree();
-
-    q.front = 0;
-    q.rear = 0;
-=======
     queue.front = 0;
     queue.rear = 0;
->>>>>>> d958eec0
     int value;
     int ch;
     node *root = new node;
