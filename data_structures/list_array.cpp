/**
 * @file
 * @brief [Dynamic Array](https://en.wikipedia.org/wiki/Dynamic_array)
 *
 * @details
 * The list_array is the implementation of list represented using array.
 * We can perform basic CRUD operations as well as other operations like sorting etc.
 *
 * ### Algorithm
 * It implements various method like insert, sort, search etc. efficiently.
 * You can select the operation and methods will do the rest work for you.
 * You can insert element, sort them in order, search efficiently, delete values and print the list.
 */
<<<<<<< HEAD
#include <iostream> /// for io operations
#include <array>   /// for std::array
#include <cassert> /// for assert

/**
 * @namespace data_structures
 * @brief Algorithms with data structures
 */
namespace data_structures {
/**
 * @namespace list_array
 * @brief Functions for [Dynamic Array](https://en.wikipedia.org/wiki/Dynamic_array) algorithm
 */
namespace list_array {
    /**
     * @brief Structure of List with supporting methods.
     */
    struct list {
        std::array<uint64_t, 50> data{}; // Array that implement list
        uint64_t top = 0; // Pointer to the last element
        bool isSorted = false; // indicator whether list is sorted or not
        /**
         * @brief Search an element in the list using binarySearch.
         * @param dataArr list
         * @param first pointer to the first element in the remaining list
         * @param last pointer to the last element in the remaining list
         * @param val element that will be searched
         * @return index of element in the list if present else -1
         */
        uint64_t BinarySearch(const std::array<uint64_t, 50> &dataArr, const uint64_t &first, const uint64_t &last,
                              const uint64_t &val) {
            // If both pointer cross each other means no element present in the list which is equal to the val
            if (last < first) {
                return -1;
            }
            uint64_t mid = (first + last) / 2;
            // check whether current mid pointer value is equal to element or not
            if (dataArr[mid] == val)
                return mid;
                // if current mid value is greater than  element we have to search in first half
            else if (val < dataArr[mid])
                return (BinarySearch(dataArr, first, mid - 1, val));
                // if current mid value is greater than  element we have to search in second half
            else if (val > dataArr[mid])
                return (BinarySearch(dataArr, mid + 1, last, val));

            std::cerr << __func__ << ":" << __LINE__ << ": Undefined condition\n";
            return -1;
        }
=======
#include <array>
#include <iostream>

struct list {
    std::array<int, 50> data{};
    int top = 0;
    bool isSorted = false;

    int BinarySearch(const std::array<int, 50>& dataArr, int first, int last,
                     int x) {
        if (last < first) {
            return -1;
        }
        int mid = (first + last) / 2;
        if (dataArr[mid] == x) {
            return mid;
        } else if (x < dataArr[mid]) {
            return (BinarySearch(dataArr, first, mid - 1, x));
        } else if (x > dataArr[mid]) {
            return (BinarySearch(dataArr, mid + 1, last, x));
        }

        std::cerr << __func__ << ":" << __LINE__ << ": Undefined condition\n";
        return -1;
    }
>>>>>>> 28b5b2b8

        /**
         * @brief Search an element using linear search
         * @param dataArr list
         * @param val element that will be searched
         * @return index of element in the list if present else -1
         */
        uint64_t LinearSearch(const std::array<uint64_t, 50> &dataArr, const uint64_t &val) const {
            // Going through each element in the list
            for (uint64_t i = 0; i < top; i++) {
                if (dataArr[i] == val) {
                    return i; // element found at ith index
                }
            }
            // element is not present in the list
            return -1;
        }

<<<<<<< HEAD
        /*
         * @brief Parent function of binarySearch and linearSearch methods
         * @param val element that will be searched
         * @return index of element in the list if present else -1
         */
        uint64_t search(const uint64_t &val) {
            uint64_t pos; // pos variable to store index value of element.
            // if list is sorted, binary search works efficiently else linear search is the only option
            if (isSorted) {
                pos = BinarySearch(data, 0, top - 1, val);
            } else {
                pos = LinearSearch(data, val);
            }
            // if index is equal to -1 means element does not present
            // else print the index of that element
            if (pos != -1) {
                std::cout << "\nElement found at position : " << pos;
            } else {
                std::cout << "\nElement not found";
            }
            // return the index of element or -1.
            return pos;
=======
        return -1;
    }

    int Search(int x) {
        int pos = 0;

        if (isSorted) {
            pos = BinarySearch(data, 0, top - 1, x);
        } else {
            pos = LinearSearch(data, x);
        }

        if (pos != -1) {
            std::cout << "\nElement found at position : " << pos;
        } else {
            std::cout << "\nElement not found";
>>>>>>> 28b5b2b8
        }

<<<<<<< HEAD
        /**
         * @brief Sort the list
         * @returns void
         */
        void sort() {
            //Going through each element in the list
            for (uint64_t i = 0; i < top; i++) {
                uint64_t min_idx = i; // Initialize the min variable
                for (uint64_t j = i + 1; j < top; j++) {
                    // check whether any element less than current min value
                    if (data[j] < data[min_idx]) {
                        min_idx = j; // update index accordingly
                    }
=======
    void Sort() {
        int i = 0, j = 0, pos = 0;
        for (i = 0; i < top; i++) {
            int min = data[i];
            for (j = i + 1; j < top; j++) {
                if (data[j] < min) {
                    pos = j;
                    min = data[pos];
>>>>>>> 28b5b2b8
                }
                // swap min value and element at the ith index
                std::swap(data[min_idx], data[i]);
            }
            // mark isSorted variable as true
            isSorted = true;
        }

        /**
         * @brief Insert the new element in the list
         * @param val element that will be inserted
         * @returns void
         */
        void insert(const uint64_t &val) {
            // overflow check
            if (top == 49) {
                std::cout << "\nOverflow";
                return;
            }
            // if list is not sorted, insert at the last
            // otherwise place it to correct position
            if (!isSorted) {
                data[top] = val;
                top++;
            } else {
                uint64_t pos = 0; // Initialize the index variable
                // Going through each element and find correct position for element
                for (uint64_t i = 0; i < top - 1; i++) {
                    // check for the correct position
                    if (data[i] <= val && val <= data[i + 1]) {
                        pos = i + 1; // assign correct pos to the index var
                        break; // to get out from the loop
                    }
                }
                // if all elements are smaller than the element
                if (pos == 0) {
                    pos = top - 1;
                }
                // shift all element to make a room for new element
                for (uint64_t i = top; i > pos; i--) {
                    data[i] = data[i - 1];
                }
                top++; // Increment the value of top.
                data[pos] = val; // Assign the value to the correct index in the array
            }
        }

        /**
         * @brief To remove the element from the list
         * @param val element that will be removed
         * @returns void
         */
        void remove(const uint64_t &val) {
            uint64_t pos = search(val); // search the index of the value
            // if search returns -1, element does not present in the list
            if (pos == -1) {
                std::cout << "\n Element does not present in the list ";
                return;
            }
            std::cout << "\n" << data[pos] << " deleted"; // print the appropriate message
            // shift all the element 1 left to fill vacant space
            for (uint64_t i = pos; i < top; i++) {
                data[i] = data[i + 1];
            }
            top--; // decrement the top variable to maintain last index
        }

        /**
         * @brief Utility function to print array
         * @returns void
         */
        void show() {
            // Going through each element in the list
            std::cout << '\n';
            for (uint64_t i = 0; i < top; i++) {
                std::cout << data[i] << " "; // print the element
            }
        }
    }; // structure list
} // namespace list_array
} // namespace data_structures

/**
 * @brief Test implementations
 * @returns void
 */
static void test() {
    data_structures::list_array::list L;

    // Insert testing
    L.insert(11);
    L.insert(12);
    assert(L.top == 2);
    L.insert(15);
    L.insert(10);
    L.insert(12);
    L.insert(20);
    L.insert(18);
    assert(L.top == 7);
    L.show(); // To print the array

    // Remove testing
    L.remove(12); // Remove Duplicate value in the list
    L.remove(15); // Remove the existing value in the list
    assert(L.top == 5);
    L.remove(50); // Try to remove the non-existing value in the list
    assert(L.top == 5);

    // LinearSearch testing
    assert(L.search(11) == 0); // search for the existing element
    assert(L.search(12) == 2);
    assert(L.search(50) == -1); // search for the non-existing element

    // Sort testing
    L.sort();
    assert(L.isSorted == true);
    L.show();

    // BinarySearch testing
    assert(L.search(11) == 1); // search for the existing element
    assert(L.search(12) == 2);
    assert(L.search(50) == -1); // search for the non-existing element
}

/**
 * @brief Main function
 * @returns 0 on exit
 */
int main() {
<<<<<<< HEAD
    test(); // Execute the tests
=======
    list L;
    int choice = 0;
    int x = 0;
    do {
        // Choices for operations on the list_array.
        std::cout << "\n0.Exit";
        std::cout << "\n1.Insert";
        std::cout << "\n2.Delete";
        std::cout << "\n3.Search";
        std::cout << "\n4.Sort";
        std::cout << "\n5.Print";
        std::cout << "\n\nEnter Your Choice : ";
        std::cin >> choice;
        switch (choice) {
            case 0:
                break;
            case 1:
                std::cout << "\nEnter the element to be inserted : ";
                std::cin >> x;
                L.insert(x);
                break;
            case 2:
                std::cout << "\nEnter the element to be removed : ";
                std::cin >> x;
                L.Remove(x);
                break;
            case 3:
                std::cout << "\nEnter the element to be searched : ";
                std::cin >> x;
                L.Search(x);
                break;
            case 4:
                L.Sort();
                break;
            case 5:
                L.Show();
                break;
            default:
                std::cout << "\nplease enter valid option.";
        }
    } while (choice != 0);
>>>>>>> 28b5b2b8
    return 0;
}<|MERGE_RESOLUTION|>--- conflicted
+++ resolved
@@ -11,7 +11,7 @@
  * You can select the operation and methods will do the rest work for you.
  * You can insert element, sort them in order, search efficiently, delete values and print the list.
  */
-<<<<<<< HEAD
+
 #include <iostream> /// for io operations
 #include <array>   /// for std::array
 #include <cassert> /// for assert
@@ -61,33 +61,6 @@
             std::cerr << __func__ << ":" << __LINE__ << ": Undefined condition\n";
             return -1;
         }
-=======
-#include <array>
-#include <iostream>
-
-struct list {
-    std::array<int, 50> data{};
-    int top = 0;
-    bool isSorted = false;
-
-    int BinarySearch(const std::array<int, 50>& dataArr, int first, int last,
-                     int x) {
-        if (last < first) {
-            return -1;
-        }
-        int mid = (first + last) / 2;
-        if (dataArr[mid] == x) {
-            return mid;
-        } else if (x < dataArr[mid]) {
-            return (BinarySearch(dataArr, first, mid - 1, x));
-        } else if (x > dataArr[mid]) {
-            return (BinarySearch(dataArr, mid + 1, last, x));
-        }
-
-        std::cerr << __func__ << ":" << __LINE__ << ": Undefined condition\n";
-        return -1;
-    }
->>>>>>> 28b5b2b8
 
         /**
          * @brief Search an element using linear search
@@ -106,7 +79,6 @@
             return -1;
         }
 
-<<<<<<< HEAD
         /*
          * @brief Parent function of binarySearch and linearSearch methods
          * @param val element that will be searched
@@ -129,27 +101,8 @@
             }
             // return the index of element or -1.
             return pos;
-=======
-        return -1;
-    }
-
-    int Search(int x) {
-        int pos = 0;
-
-        if (isSorted) {
-            pos = BinarySearch(data, 0, top - 1, x);
-        } else {
-            pos = LinearSearch(data, x);
-        }
-
-        if (pos != -1) {
-            std::cout << "\nElement found at position : " << pos;
-        } else {
-            std::cout << "\nElement not found";
->>>>>>> 28b5b2b8
-        }
-
-<<<<<<< HEAD
+        }
+
         /**
          * @brief Sort the list
          * @returns void
@@ -163,16 +116,6 @@
                     if (data[j] < data[min_idx]) {
                         min_idx = j; // update index accordingly
                     }
-=======
-    void Sort() {
-        int i = 0, j = 0, pos = 0;
-        for (i = 0; i < top; i++) {
-            int min = data[i];
-            for (j = i + 1; j < top; j++) {
-                if (data[j] < min) {
-                    pos = j;
-                    min = data[pos];
->>>>>>> 28b5b2b8
                 }
                 // swap min value and element at the ith index
                 std::swap(data[min_idx], data[i]);
@@ -302,50 +245,6 @@
  * @returns 0 on exit
  */
 int main() {
-<<<<<<< HEAD
     test(); // Execute the tests
-=======
-    list L;
-    int choice = 0;
-    int x = 0;
-    do {
-        // Choices for operations on the list_array.
-        std::cout << "\n0.Exit";
-        std::cout << "\n1.Insert";
-        std::cout << "\n2.Delete";
-        std::cout << "\n3.Search";
-        std::cout << "\n4.Sort";
-        std::cout << "\n5.Print";
-        std::cout << "\n\nEnter Your Choice : ";
-        std::cin >> choice;
-        switch (choice) {
-            case 0:
-                break;
-            case 1:
-                std::cout << "\nEnter the element to be inserted : ";
-                std::cin >> x;
-                L.insert(x);
-                break;
-            case 2:
-                std::cout << "\nEnter the element to be removed : ";
-                std::cin >> x;
-                L.Remove(x);
-                break;
-            case 3:
-                std::cout << "\nEnter the element to be searched : ";
-                std::cin >> x;
-                L.Search(x);
-                break;
-            case 4:
-                L.Sort();
-                break;
-            case 5:
-                L.Show();
-                break;
-            default:
-                std::cout << "\nplease enter valid option.";
-        }
-    } while (choice != 0);
->>>>>>> 28b5b2b8
     return 0;
 }