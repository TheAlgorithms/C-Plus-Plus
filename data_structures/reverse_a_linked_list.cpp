--- conflicted
+++ resolved
@@ -17,26 +17,11 @@
  * happens. And then we move the prev and current pointers one step forward.
  * Then the head node is made to point to the last node (prev pointer) after
  * completion of an iteration.
-<<<<<<< HEAD
 
  *[A graphic explanation and view of what's happening behind the
  *scenes](https://drive.google.com/file/d/1pM5COF0wx-wermnNy_svtyZquaCUP2xS/view?usp=sharing)
-=======
-<<<<<<< HEAD
-<<<<<<< HEAD
- * Graphic
- * Explanation:https://drive.google.com/file/d/1pM5COF0wx-wermnNy_svtyZquaCUP2xS/view?usp=sharing
-=======
- * [A graphic explanation and view of what's happening behind the
- scenes](https://drive.google.com/file/d/1pM5COF0wx-wermnNy_svtyZquaCUP2xS/view?usp=sharing)
->>>>>>> 3635d1b7257e1909d9ee82b1ebecd83af8870d6e
-=======
- * [A graphic explanation and view of what's happening behind the
- scenes](https://drive.google.com/file/d/1pM5COF0wx-wermnNy_svtyZquaCUP2xS/view?usp=sharing)
->>>>>>> 25e0fa925bdc9bda0cb2ca5909137e954d49d3a3
- *
->>>>>>> 78d6f0e2
  */
+
 #include <cassert>   /// for assert
 #include <iostream>  /// for I/O operations
 #include <memory>    /// for dynamic memory
