/**
 * @file
 * @brief Algorith of [Radix sort](https://en.wikipedia.org/wiki/Radix_sort)
 * @author [Suyash Jaiswal](https://github.com/Suyashjaiswal)
 * @details
 * Sort the vector of integers using radix sort i.e. sorting digit by digit
 using count sort as subroutine.
 * Running time of radix is O(d*(n+b)) where b is the base for representing
 numbers and d in the max digits in input inegers and n is number of integers.
 * consider example for n = 5, array elements = 432,234,143,332,123
 *sorting digit by digit
 *sorting according to
 *1) 1st digit place
 *=> 432,332,143,123,234
 *
 *2) 2nd digit place
 *=> 123,432,332,234,143
 *
 *3) 3rd digit place
 *=> 123,143,234,332,432
 *
 *using count sort at each step, which is stable.
 *stable => already sorted according to previous digits.

*/

// header files
<<<<<<< HEAD
#include <iostream> // for io operations
#include <vector>   // for std::vector
=======
#include <iostream>  // for io operations
#include <vector>
>>>>>>> 6edb741f
/**
 * @namespace sorting
 * @brief Sorting algorithms
 */
<<<<<<< HEAD
namespace sorting
{
=======
namespace sorting {
>>>>>>> 6edb741f
/**
 * @namespace radix_sort
 * @brief Functions for [Radix sort](https://en.wikipedia.org/wiki/Radix_sort) algorithm
 */
namespace radix_sort {
/**
 * @brief Class to create a vector and sort it.
 */
class radix {
 public:
    int n;
    std::vector<int> ar;
    /**
     * @brief Constructor that initializes the vector on creation.
     * @param a vector to be sorted.
     */
    explicit radix(const std::vector<int>& a) {
        ar = a;
        n = ar.size();
    }
    /**
     * @brief Function that returns the max element.
     * @returns none
     */
    int get_max() {
        int mx = 0;
        for (int i = mx = 0; i < n; i++) mx = std::max(mx, ar[i]);
        return mx;
    }
    /**
     * @brief Function that print the elements of vector.
     * @returns none
     */
    void show() {
        for (int i = 0; i < n; i++) std::cout << ar[i] << " ";
        std::cout << "\n";
    }
    void radix_sort();
    void step_ith(int dig);
};
/**
 * @brief Function to sort vector according to current digit using stable
 * sorting.
 * @returns none
 */
<<<<<<< HEAD
    void radix::step_ith(int cur_digit){                              // sorting according to current digit.
        std::vector<int> position(10,0);
        for(int i = 0;i < n;i++){
            position[(ar[i]/cur_digit)%10]++;                           // counting frequency of 0-9 at cur_digit.
        }
        int cur = 0;
        for(int i = 0;i < 10;i++){                                      
            int a = position[i];
            position[i] = cur;                                          // assingning starting position of 0-9.
            cur += a;
        }
        std::vector<int> temp(n);
        for(int i = 0;i < n;i++){
            temp[position[(ar[i]/cur_digit)%10]] = ar[i];               // storing ar[i] in ar[i]'s cur_digit expected position of this step.
            position[(ar[i]/cur_digit)%10]++;                           // incrementing ar[i]'s cur_digit position by 1, as current place used by ar[i].
        }
        for(int i = 0;i < n;i++){
            ar[i] = temp[i];
        }
=======
void radix::step_ith(int cur_digit) {  // sorting according to current digit.
    std::vector<int> position(10, 0);
    for (int i = 0; i < n; i++) {
        position[(ar[i] / cur_digit) %
                 10]++;  // counting frequency of 0-9 at cur_digit.
    }
    int cur = 0;
    for (int i = 0; i < 10; i++) {
        int a = position[i];
        position[i] = cur;  // assingning starting position of 0-9.
        cur += a;
    }
    std::vector<int> temp(n);
    for (int i = 0; i < n; i++) {
        temp[position[(ar[i] / cur_digit) % 10]] =
            ar[i];  // storing ar[i] in ar[i]'s cur_digit expected position of
                    // this step.
        position[(ar[i] / cur_digit) %
                 10]++;  // incrementing ar[i]'s cur_digit position by 1, as
                         // current place used by ar[i].
>>>>>>> 6edb741f
    }
    for (int i = 0; i < n; i++) {
        ar[i] = temp[i];
    }
}
/**
 * @brief Function to sort vector digit by digit.
 * @returns none
 */
<<<<<<< HEAD
    void radix::radix_sort(){
        int max_ele = get_max();
        for(int i = 1;max_ele/i > 0;i *= 10){                       // loop breaks when i > max_ele because no further digits left to makes changes in array.
            step_ith(i);
        }
    }
    }   // namespace radix_sort
}   // namespace sorting
=======
void radix::radix_sort() {
    int max_ele = get_max();
    for (int i = 1; max_ele / i > 0;
         i *= 10) {  // loop breaks when i > max_ele because no further digits
                     // left to makes changes in array.
        step_ith(i);
    }
}
}  // namespace radix_sort
}  // namespace sort
>>>>>>> 6edb741f

/**
 * Function to test the above algorithm
 * @returns none
 */
<<<<<<< HEAD
    static void test1(){
        std::vector<int> ar = {432,234,143,332,123};
        sorting::radix_sort::radix obj(ar);
        obj.radix_sort();
        obj.show();
    }
=======
static void test1() {
    std::vector<int> ar = {432, 234, 143, 332, 123};
    sort::radix_sort::radix obj(ar);
    obj.radix_sort();
    obj.show();
}
>>>>>>> 6edb741f
/**
 * Function to test the above algorithm
 * @returns none
 */
<<<<<<< HEAD
    static void test2(){
        std::vector<int> ar = {213,3214,123,111,112,142,133,132,32,12,113};
        sorting::radix_sort::radix obj(ar);
        obj.radix_sort();
        obj.show();
    }
=======
static void test2() {
    std::vector<int> ar = {213, 3214, 123, 111, 112, 142,
                           133, 132,  32,  12,  113};
    sort::radix_sort::radix obj(ar);
    obj.radix_sort();
    obj.show();
}
>>>>>>> 6edb741f
/**
 * @brief Main function
 * @returns 0 on exit
 */
int main() {
    test1();
<<<<<<< HEAD
    test2();    // execute the tests
    int n;
    std::cin>>n;
=======
    test2();
    int n = 0;
    std::cin >> n;
>>>>>>> 6edb741f
    std::vector<int> ar;
    for (int i = 0; i < n; i++) {
        int x = 0;
        std::cin >> x;
        ar.push_back(x);
    }
    sorting::radix_sort::radix obj(ar);
    obj.radix_sort();
    obj.show();
    return 0;
}<|MERGE_RESOLUTION|>--- conflicted
+++ resolved
@@ -21,30 +21,20 @@
  *
  *using count sort at each step, which is stable.
  *stable => already sorted according to previous digits.
-
 */
 
 // header files
-<<<<<<< HEAD
-#include <iostream> // for io operations
-#include <vector>   // for std::vector
-=======
 #include <iostream>  // for io operations
-#include <vector>
->>>>>>> 6edb741f
+#include <vector>    // for std::vector
 /**
  * @namespace sorting
  * @brief Sorting algorithms
  */
-<<<<<<< HEAD
-namespace sorting
-{
-=======
 namespace sorting {
->>>>>>> 6edb741f
 /**
  * @namespace radix_sort
- * @brief Functions for [Radix sort](https://en.wikipedia.org/wiki/Radix_sort) algorithm
+ * @brief Functions for [Radix sort](https://en.wikipedia.org/wiki/Radix_sort)
+ * algorithm
  */
 namespace radix_sort {
 /**
@@ -87,27 +77,6 @@
  * sorting.
  * @returns none
  */
-<<<<<<< HEAD
-    void radix::step_ith(int cur_digit){                              // sorting according to current digit.
-        std::vector<int> position(10,0);
-        for(int i = 0;i < n;i++){
-            position[(ar[i]/cur_digit)%10]++;                           // counting frequency of 0-9 at cur_digit.
-        }
-        int cur = 0;
-        for(int i = 0;i < 10;i++){                                      
-            int a = position[i];
-            position[i] = cur;                                          // assingning starting position of 0-9.
-            cur += a;
-        }
-        std::vector<int> temp(n);
-        for(int i = 0;i < n;i++){
-            temp[position[(ar[i]/cur_digit)%10]] = ar[i];               // storing ar[i] in ar[i]'s cur_digit expected position of this step.
-            position[(ar[i]/cur_digit)%10]++;                           // incrementing ar[i]'s cur_digit position by 1, as current place used by ar[i].
-        }
-        for(int i = 0;i < n;i++){
-            ar[i] = temp[i];
-        }
-=======
 void radix::step_ith(int cur_digit) {  // sorting according to current digit.
     std::vector<int> position(10, 0);
     for (int i = 0; i < n; i++) {
@@ -128,7 +97,6 @@
         position[(ar[i] / cur_digit) %
                  10]++;  // incrementing ar[i]'s cur_digit position by 1, as
                          // current place used by ar[i].
->>>>>>> 6edb741f
     }
     for (int i = 0; i < n; i++) {
         ar[i] = temp[i];
@@ -138,16 +106,6 @@
  * @brief Function to sort vector digit by digit.
  * @returns none
  */
-<<<<<<< HEAD
-    void radix::radix_sort(){
-        int max_ele = get_max();
-        for(int i = 1;max_ele/i > 0;i *= 10){                       // loop breaks when i > max_ele because no further digits left to makes changes in array.
-            step_ith(i);
-        }
-    }
-    }   // namespace radix_sort
-}   // namespace sorting
-=======
 void radix::radix_sort() {
     int max_ele = get_max();
     for (int i = 1; max_ele / i > 0;
@@ -157,63 +115,38 @@
     }
 }
 }  // namespace radix_sort
-}  // namespace sort
->>>>>>> 6edb741f
+}  // namespace sorting
 
 /**
  * Function to test the above algorithm
  * @returns none
  */
-<<<<<<< HEAD
-    static void test1(){
-        std::vector<int> ar = {432,234,143,332,123};
-        sorting::radix_sort::radix obj(ar);
-        obj.radix_sort();
-        obj.show();
-    }
-=======
 static void test1() {
     std::vector<int> ar = {432, 234, 143, 332, 123};
-    sort::radix_sort::radix obj(ar);
+    sorting::radix_sort::radix obj(ar);
     obj.radix_sort();
     obj.show();
 }
->>>>>>> 6edb741f
 /**
  * Function to test the above algorithm
  * @returns none
  */
-<<<<<<< HEAD
-    static void test2(){
-        std::vector<int> ar = {213,3214,123,111,112,142,133,132,32,12,113};
-        sorting::radix_sort::radix obj(ar);
-        obj.radix_sort();
-        obj.show();
-    }
-=======
 static void test2() {
     std::vector<int> ar = {213, 3214, 123, 111, 112, 142,
                            133, 132,  32,  12,  113};
-    sort::radix_sort::radix obj(ar);
+    sorting::radix_sort::radix obj(ar);
     obj.radix_sort();
     obj.show();
 }
->>>>>>> 6edb741f
 /**
  * @brief Main function
  * @returns 0 on exit
  */
 int main() {
     test1();
-<<<<<<< HEAD
-    test2();    // execute the tests
-    int n;
-    std::cin>>n;
-=======
-    test2();
+    test2();  // execute the tests
     int n = 0;
     std::cin >> n;
->>>>>>> 6edb741f
     std::vector<int> ar;
     for (int i = 0; i < n; i++) {
         int x = 0;
