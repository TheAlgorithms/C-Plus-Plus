/**
 * @file recursive_bubble_sort.cpp
 * @author Aditya Prakash (adityaprakash.tech)
 * @brief This is an implementation of recursive version of Bubble sort
algorithm
 *
 * @details
 * The working principle of the Bubble sort algorithm:

Bubble sort is a simple sorting algorithm used to rearrange a set of elements in
ascending or descending order. Bubble sort gets its name from the fact that data
"bubbles" to the top of the dataset.

 * What is Swap?

To swap two numbers mean that we interchange their values.
An additional variable is required for this operation. x = 5, y = 10.
We want x = 10, y = 5. Here we create the most variable to do it.

int z;
z = x;
x = y;
y = z;

The above process is a typical displacement process.
When x assigns the value to x, the old value of x is lost.
That's why we created a variable z to create the first value of the value of x,
and finally, we have assigned to y.

 * Recursion

While the recursive method does not necessarily have advantages over iterative
versions, but it is useful to enhance the understanding of the algorithm and
recursion itself. In Recursive Bubble sort algorithm, we firstly call the
function on the entire array, and for every subsequent function call, we exclude
the last element. This fixes the last element for that sub-array.Formally, for
`ith` iteration, we consider elements up to n-i, where n is the number of
elements in the array. Exit condition: n==1; i.e. the sub-array contains only
one element.

 * Complexity
    Time complexity: O(n) best case; O(n²) average case; O(n²) worst case
    Space complexity: O(n)

We need to traverse the array `n * (n-1)` times. However, if the entire array is
already sorted, then we need to traverse it only once. Hence, O(n) is the best case
complexity
*/

<<<<<<< HEAD
#include <cassert>   // for assert
#include <iostream>  // for io operations
#include <vector>    // for std::vector
#include <array>     // for std::array

/**
 * @namespace sorting
 * @brief Sorting algorithms
 */
namespace sorting {

/**
 * @brief This is a function for swapping two variables. Alternatively, <algorithm> could 
 * be included.
 * 
 * @tparam T type of data variables to be swapped
 * @param x first variable to be swapped
 * @param y second variable to be swapped
 */
template <typename T>
void swap(T *x, T *y) {     
    T temp = *x;  //!< dereferencing pointer to `x` and assigning it to `temp`
=======
#include <iostream>  //for io operations
#include <vector>    //for std::vector

/*
 *   The following function, i.e. swap takes two values by address, and
 *   derefences them so that the changes are reflected outside the scope
 *   of the function. This function employs a third variable, namely
 *   `temp` to swap the values of `x` and `y`
 */

void swap(int *x, int *y) {
    int temp = *x;  //!< dereferencing pointer to `x` and assigning it to `temp`
>>>>>>> 798eb1ad
    *x = *y;
    *y = temp;
}

<<<<<<< HEAD
/**
 * @brief This is an implementation of the recursive_bubble_sort. A vector is passed
 * to the function which is then dereferenced, so that the changes are
 * reflected in the original vector. It also accepts a second parameter of
 * type `int` and name `n`, which is the size of the array.
 * 
 * @tparam T type of data variables in the array
 * @param nums our array of elements.
 * @param n size of the array
 */
template <typename T>
void recursive_bubble_sort(std::vector<T> *nums, int n) {
=======
void recursive_bubble_sort(std::vector<int> *nums, int n) {
>>>>>>> 798eb1ad
    if (n == 1) {  //!< base case; when size of the array is 1
        return;
    }

    for (int i = 0; i < n - 1; i++) {  //!< iterating over the entire array
        //!< if a larger number appears before the smaller one, swap them.
        if ((*nums)[i] > (*nums)[i + 1]) {
            swap(&(*nums)[i], &(*nums)[i + 1]);
        }
    }

    //!< calling the function after we have fixed the last element
    recursive_bubble_sort(nums, n - 1);
}
}

<<<<<<< HEAD
/**
 * @brief function for testing the code
 * 
 */
static void test() {
    // Example 1. Creating array of int,
    std::cout << "Test 1 using ints\n";
    const int size = 6;
    std::vector<int> arr;
    //populating the array
    arr.push_back(22);
    arr.push_back(46);
    arr.push_back(94);
    arr.push_back(12);
    arr.push_back(37);
    arr.push_back(63);

    sorting::recursive_bubble_sort(&arr, size);
    assert(std::is_sorted(std::begin(arr), std::end(arr)));
    std::cout << " Passed\n";
    for (int i = 0; i < size; i++) {
        std::cout << arr[i] << ", ";
=======
int main() {
    int n = 0;
    bool swap_check = true;
    std::cout << "Enter the amount of numbers to sort: ";
    std::cin >> n;  //!< size of the array
    std::vector<int> numbers;
    std::cout << "Enter " << n << " numbers: ";
    int num = 0;

    // Input
    for (int i = 0; i < n; i++) {
        std::cin >> num;
        numbers.push_back(num);
>>>>>>> 798eb1ad
    }
    std::cout << std::endl;

    // Example 2. Creating array of doubles.
    std::cout << "Test 2 using doubles\n";
    std::vector<double> double_arr;

    double_arr.push_back(20.4);
    double_arr.push_back(62.7);
    double_arr.push_back(12.2);
    double_arr.push_back(43.6);
    double_arr.push_back(74.1);
    double_arr.push_back(57.9);

    sorting::recursive_bubble_sort(&double_arr, size);
    assert(std::is_sorted(std::begin(double_arr), std::end(double_arr)));
    std::cout << " Passed\n";
    for (int i = 0; i < size; i++) {
        std::cout << double_arr[i] << ", ";
    }
    std::cout << std::endl;

}

/**
 * @brief main method to run the program
 * 
 * @return int 
 */
int main() { 
    test();
    return 0;
}
<|MERGE_RESOLUTION|>--- conflicted
+++ resolved
@@ -47,30 +47,6 @@
 complexity
 */
 
-<<<<<<< HEAD
-#include <cassert>   // for assert
-#include <iostream>  // for io operations
-#include <vector>    // for std::vector
-#include <array>     // for std::array
-
-/**
- * @namespace sorting
- * @brief Sorting algorithms
- */
-namespace sorting {
-
-/**
- * @brief This is a function for swapping two variables. Alternatively, <algorithm> could 
- * be included.
- * 
- * @tparam T type of data variables to be swapped
- * @param x first variable to be swapped
- * @param y second variable to be swapped
- */
-template <typename T>
-void swap(T *x, T *y) {     
-    T temp = *x;  //!< dereferencing pointer to `x` and assigning it to `temp`
-=======
 #include <iostream>  //for io operations
 #include <vector>    //for std::vector
 
@@ -83,27 +59,11 @@
 
 void swap(int *x, int *y) {
     int temp = *x;  //!< dereferencing pointer to `x` and assigning it to `temp`
->>>>>>> 798eb1ad
     *x = *y;
     *y = temp;
 }
 
-<<<<<<< HEAD
-/**
- * @brief This is an implementation of the recursive_bubble_sort. A vector is passed
- * to the function which is then dereferenced, so that the changes are
- * reflected in the original vector. It also accepts a second parameter of
- * type `int` and name `n`, which is the size of the array.
- * 
- * @tparam T type of data variables in the array
- * @param nums our array of elements.
- * @param n size of the array
- */
-template <typename T>
-void recursive_bubble_sort(std::vector<T> *nums, int n) {
-=======
 void recursive_bubble_sort(std::vector<int> *nums, int n) {
->>>>>>> 798eb1ad
     if (n == 1) {  //!< base case; when size of the array is 1
         return;
     }
@@ -120,30 +80,6 @@
 }
 }
 
-<<<<<<< HEAD
-/**
- * @brief function for testing the code
- * 
- */
-static void test() {
-    // Example 1. Creating array of int,
-    std::cout << "Test 1 using ints\n";
-    const int size = 6;
-    std::vector<int> arr;
-    //populating the array
-    arr.push_back(22);
-    arr.push_back(46);
-    arr.push_back(94);
-    arr.push_back(12);
-    arr.push_back(37);
-    arr.push_back(63);
-
-    sorting::recursive_bubble_sort(&arr, size);
-    assert(std::is_sorted(std::begin(arr), std::end(arr)));
-    std::cout << " Passed\n";
-    for (int i = 0; i < size; i++) {
-        std::cout << arr[i] << ", ";
-=======
 int main() {
     int n = 0;
     bool swap_check = true;
@@ -157,7 +93,6 @@
     for (int i = 0; i < n; i++) {
         std::cin >> num;
         numbers.push_back(num);
->>>>>>> 798eb1ad
     }
     std::cout << std::endl;
 
