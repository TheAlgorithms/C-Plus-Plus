--- conflicted
+++ resolved
@@ -1,10 +1,5 @@
 /**
  * @file
-<<<<<<< HEAD
- * @brief Implementation of [Cycle sort](https://en.wikipedia.org/wiki/Cycle_sort) algorithm
- * @details
- * Cycle Sort is a sorting algorithm that works in \f$O(n^2)\f$ time in best case and works in \f$O(n^2)\f$ in worst case. If a element is already at its correct  position, do nothing. If a element is not at its correct position, we then need to move it to its correct position by computing the correct positions.Therefore, we should make sure the duplicate elements.
-=======
  * @brief Implementation of [Cycle
  * sort](https://en.wikipedia.org/wiki/Cycle_sort) algorithm
  * @details
@@ -13,7 +8,6 @@
  * correct  position, do nothing. If a element is not at its correct position,
  * we then need to move it to its correct position by computing the correct
  * positions.Therefore, we should make sure the duplicate elements.
->>>>>>> e059765f
  * @author [TsungHan Ho](https://github.com/dalaoqi)
  */
 
@@ -29,7 +23,8 @@
 namespace sorting {
 /**
  * @namespace cycle_sort
- * @brief Functions for [Cycle sort](https://en.wikipedia.org/wiki/Cycle_sort) algorithm
+ * @brief Functions for [Cycle sort](https://en.wikipedia.org/wiki/Cycle_sort)
+ * algorithm
  */
 namespace cycle_sort {
 /**
@@ -94,14 +89,9 @@
  * @returns void
  */
 static void test() {
-<<<<<<< HEAD
-    // [4, 3, 2, 1] return [1, 2, 3, 4]
-    std::vector<int> array1 = {4, 3, 2, 1};
-=======
     // Test 1
     // [4, 3, 2, 1] return [1, 2, 3, 4]
     std::vector<uint32_t> array1 = {4, 3, 2, 1};
->>>>>>> e059765f
     std::cout << "Test 1... ";
     std::vector<uint32_t> arr1 = sorting::cycle_sort::cycleSort(array1);
     assert(std::is_sorted(std::begin(arr1), std::end(arr1)));
@@ -114,31 +104,18 @@
     assert(std::is_sorted(std::begin(arr2), std::end(arr2)));
     std::cout << "passed" << std::endl;
 
-<<<<<<< HEAD
-    // [3, 3, 3, 3] return [3, 3, 3, 3]
-    std::vector<int> array3 = {3, 3, 3, 3};
-    std::cout << "Test 3... ";
-    std::vector<int> arr3 = sorting::cycle_sort::cycleSort(array3);
-=======
     // Test 3
     // [3, 3, 3, 3] return [3, 3, 3, 3]
     std::vector<uint32_t> array3 = {3, 3, 3, 3};
     std::cout << "Test 3... ";
     std::vector<uint32_t> arr3 = sorting::cycle_sort::cycleSort(array3);
->>>>>>> e059765f
     assert(std::is_sorted(std::begin(arr3), std::end(arr3)));
     std::cout << "passed" << std::endl;
 
     // [9, 4, 6, 8, 14, 3] return [9, 4, 6, 8, 14, 3]
-<<<<<<< HEAD
-    std::vector<int> array4 = {3, 4, 6, 8, 9, 14};
-    std::cout << "Test 4... ";
-    std::vector<int> arr4 = sorting::cycle_sort::cycleSort(array4);
-=======
     std::vector<uint32_t> array4 = {3, 4, 6, 8, 9, 14};
     std::cout << "Test 4... ";
     std::vector<uint32_t> arr4 = sorting::cycle_sort::cycleSort(array4);
->>>>>>> e059765f
     assert(std::is_sorted(std::begin(arr4), std::end(arr4)));
     std::cout << "passed" << std::endl;
 }
