--- conflicted
+++ resolved
@@ -42,14 +42,9 @@
     i = 0;
     j = m + 1;
     k = l;
-<<<<<<< HEAD
 
-    while (i < n1 || j <= r) {
-        if (j > r || (i < n1 && L[i] <= arr[j])) {
-=======
     while (i < n1 || j < n2) {
         if (j >= n2 || (i < n1 && L[i] <= R[j])) {
->>>>>>> 15ce8ac9
             arr[k] = L[i];
             i++;
         } else {
@@ -101,11 +96,8 @@
         cin >> arr[i];
     }
     mergeSort(arr, 0, size - 1);
-<<<<<<< HEAD
-    cout << "Sorted array : ";
-=======
+
     std::cout << "Sorted array : ";
->>>>>>> 15ce8ac9
     show(arr, size);
     delete[] arr;
     return 0;
