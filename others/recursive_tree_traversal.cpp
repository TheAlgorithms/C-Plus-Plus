--- conflicted
+++ resolved
@@ -52,11 +52,7 @@
  */
 
 #include <cassert>   /// for assert
-<<<<<<< HEAD
-#include <cstdint>   /// for integral typedefs
-=======
 #include <cstdint>   /// for std::uint64_t
->>>>>>> b6108e49
 #include <iostream>  /// for I/O operations
 #include <vector>    /// for vector
 
