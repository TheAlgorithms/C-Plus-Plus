# CONTRIBUTION GUIDELINES

## Before contributing
Welcome to [TheAlgorithms/C-Plus-Plus](https://github.com/TheAlgorithms/C-Plus-Plus)! Before submitting pull requests, please make sure that you have **read the whole guidelines**. If you have any doubts about this contribution guide, please open [an issue](https://github.com/TheAlgorithms/C-Plus-Plus/issues/new/choose) and clearly state your concerns.

## Contributing
### Contributor
We are very happy that you consider implementing algorithms and data structures for others! This repository is referred to and used by learners from around the globe. Being one of our contributors, you agree and confirm that:
- You did your own work.
    - No plagiarism allowed.  Any plagiarized work will not be merged.
- Your work will be distributed under [MIT License](License) once your pull request has been merged.
- You submitted work fulfils or mostly fulfils our styles and standards.

**New implementation** New implementation are welcome!
**Improving comments** and **adding tests** to existing algorithms are much appreciated.

### Making Changes

#### Code
- Please use the directory structure of the repository.
- File extension for code should be *.h *.cpp.
- Don't use **bits/stdc++.h** because this is quite Linux specific and slows down the compilation process.
- Avoid using **struct** and instead use the **class** keyword.
- You can suggest reasonable changes to existing algorithms.
- Strictly use snake_case (underscore_separated) in filenames.
- If you have added or modified code, please make sure the code compiles before submitting.
- Our automated testing runs [__cpplint__](https://github.com/cpplint/cpplint) on all pull requests so please be sure that your code passes before submitting.
- **Be consistent in use of these guidelines.**

#### New File Name guidelines
- Use lowercase words with ``"_"`` as separator
- For instance 
```
MyNewCppClass.CPP       is incorrect
my_new_cpp_class.cpp    is correct format
```
- It will be used to dynamically create a directory of files and implementation.
- File name validation will run on docker to ensure the validity.

#### New Directory guidelines 
- We recommend adding files to existing directories as much as possible.
- Use lowercase words with ``"_"`` as separator ( no spaces or ```"-"``` allowed )
- For instance
```
SomeNew Fancy-Category          is incorrect
some_new_fancy_category         is correct

- It will be used to dynamically create a directory of files and implementation.
- File name validation will run on docker to ensure the validity.

#### Commit Guidelines
<<<<<<< HEAD
- It is recommended to keep your changes grouped logically within individual commits. Contributors find it easier to review changes that are logically spilt across multiple commits.  Try to modify just one or two files in the same directory.  Pull requests that span multiple directories are often rejected.
=======
- It is recommended to keep your changes grouped logically within individual commits. Contributors find it easier to review changes that are split across multiple commits.
>>>>>>> f2b87571
```
git add file_xyz.cpp
git commit -m "your message"
```
Examples of commit messages with semantic prefixes:
```
fix: xyz algorithm bug
feat: add xyx algorithm, class xyz
test: add test for xyz algorithm
docs: add comments and explanation to xyz algorithm
```
Common prefixes:
- fix: A bug fix
- feat: A new feature
- docs: Documentation changes
- test: Correct existing tests or add new ones

#### Documentation
- Make sure you put useful comments in your code.  Do not comment things that are obvious.
- Please avoid creating new directories if at all possible. Try to fit your work into the existing directory structure. If you want to create a new directory, then please check if a similar category has been recently suggested or created by other pull requests.
- If you have modified/added documentation, please ensure that your language is concise and contains no grammar errors.
- Do not update README.md along with other changes, first create an issue and then link to that issue in your pull request to suggest specific changes required to README.md

#### Test
- Make sure to add examples and test cases in your main() function.
- If you find any algorithm or document without tests, please feel free to create a pull request or issue describing suggested changes.

### Pull Requests
- Checkout our [pull request template](https://github.com/TheAlgorithms/C-Plus-Plus/blob/master/.github/pull_request_template.md)

#### cpplint
To see if [__cpplint__](https://github.com/cpplint/cpplint) is already installed, do:
* `cpplint --version`  # currently returns "cpplint 1.4.4"
If cpplint is ___not___ installed then do:
* `python3 -m pip install cpplint`  # If that does not work then try...
* `py -m pip install cpplint`  # If that does not work then try...
* `pip install cpplint`
Once cpplint is installed, test your file(s) with:
* `cpplint --filter=-legal my_file.cpp my_other_file.cpp`  # Fix any issues and try again.

- Most importantly,
    - Happy coding!<|MERGE_RESOLUTION|>--- conflicted
+++ resolved
@@ -49,11 +49,7 @@
 - File name validation will run on docker to ensure the validity.
 
 #### Commit Guidelines
-<<<<<<< HEAD
-- It is recommended to keep your changes grouped logically within individual commits. Contributors find it easier to review changes that are logically spilt across multiple commits.  Try to modify just one or two files in the same directory.  Pull requests that span multiple directories are often rejected.
-=======
-- It is recommended to keep your changes grouped logically within individual commits. Contributors find it easier to review changes that are split across multiple commits.
->>>>>>> f2b87571
+- It is recommended to keep your changes grouped logically within individual commits. Contributors find it easier to understand changes that are logically spilt across multiple commits.  Try to modify just one or two files in the same directory.  Pull requests that span multiple directories are often rejected.
 ```
 git add file_xyz.cpp
 git commit -m "your message"
